--- conflicted
+++ resolved
@@ -240,11 +240,7 @@
 			    cm->cmsg_type == IP_RECVERR) ||
 			   (cm->cmsg_level == SOL_IPV6 &&
 			    cm->cmsg_type == IPV6_RECVERR) ||
-<<<<<<< HEAD
-			   (cm->cmsg_level = SOL_PACKET &&
-=======
 			   (cm->cmsg_level == SOL_PACKET &&
->>>>>>> f17b5f06
 			    cm->cmsg_type == PACKET_TX_TIMESTAMP)) {
 			serr = (void *) CMSG_DATA(cm);
 			if (serr->ee_errno != ENOMSG ||

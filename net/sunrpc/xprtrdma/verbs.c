--- conflicted
+++ resolved
@@ -530,15 +530,6 @@
 
 	xprt_clear_connected(xprt);
 	rpcrdma_reset_cwnd(r_xprt);
-<<<<<<< HEAD
-
-	/* Bump the ep's reference count while there are
-	 * outstanding Receives.
-	 */
-	rpcrdma_ep_get(ep);
-	rpcrdma_post_recvs(r_xprt, true);
-=======
->>>>>>> 935ace2f
 
 	/* Bump the ep's reference count while there are
 	 * outstanding Receives.

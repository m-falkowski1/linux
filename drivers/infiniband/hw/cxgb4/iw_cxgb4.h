--- conflicted
+++ resolved
@@ -191,10 +191,6 @@
 	struct idr qpidr;
 	struct idr mmidr;
 	spinlock_t lock;
-<<<<<<< HEAD
-	struct list_head entry;
-=======
->>>>>>> d762f438
 	struct dentry *debugfs_root;
 };
 

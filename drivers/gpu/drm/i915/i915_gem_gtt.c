/*
 * Copyright © 2010 Daniel Vetter
 * Copyright © 2011-2014 Intel Corporation
 *
 * Permission is hereby granted, free of charge, to any person obtaining a
 * copy of this software and associated documentation files (the "Software"),
 * to deal in the Software without restriction, including without limitation
 * the rights to use, copy, modify, merge, publish, distribute, sublicense,
 * and/or sell copies of the Software, and to permit persons to whom the
 * Software is furnished to do so, subject to the following conditions:
 *
 * The above copyright notice and this permission notice (including the next
 * paragraph) shall be included in all copies or substantial portions of the
 * Software.
 *
 * THE SOFTWARE IS PROVIDED "AS IS", WITHOUT WARRANTY OF ANY KIND, EXPRESS OR
 * IMPLIED, INCLUDING BUT NOT LIMITED TO THE WARRANTIES OF MERCHANTABILITY,
 * FITNESS FOR A PARTICULAR PURPOSE AND NONINFRINGEMENT.  IN NO EVENT SHALL
 * THE AUTHORS OR COPYRIGHT HOLDERS BE LIABLE FOR ANY CLAIM, DAMAGES OR OTHER
 * LIABILITY, WHETHER IN AN ACTION OF CONTRACT, TORT OR OTHERWISE, ARISING
 * FROM, OUT OF OR IN CONNECTION WITH THE SOFTWARE OR THE USE OR OTHER DEALINGS
 * IN THE SOFTWARE.
 *
 */

#include <linux/seq_file.h>
#include <drm/drmP.h>
#include <drm/i915_drm.h>
#include "i915_drv.h"
#include "i915_vgpu.h"
#include "i915_trace.h"
#include "intel_drv.h"

/**
 * DOC: Global GTT views
 *
 * Background and previous state
 *
 * Historically objects could exists (be bound) in global GTT space only as
 * singular instances with a view representing all of the object's backing pages
 * in a linear fashion. This view will be called a normal view.
 *
 * To support multiple views of the same object, where the number of mapped
 * pages is not equal to the backing store, or where the layout of the pages
 * is not linear, concept of a GGTT view was added.
 *
 * One example of an alternative view is a stereo display driven by a single
 * image. In this case we would have a framebuffer looking like this
 * (2x2 pages):
 *
 *    12
 *    34
 *
 * Above would represent a normal GGTT view as normally mapped for GPU or CPU
 * rendering. In contrast, fed to the display engine would be an alternative
 * view which could look something like this:
 *
 *   1212
 *   3434
 *
 * In this example both the size and layout of pages in the alternative view is
 * different from the normal view.
 *
 * Implementation and usage
 *
 * GGTT views are implemented using VMAs and are distinguished via enum
 * i915_ggtt_view_type and struct i915_ggtt_view.
 *
 * A new flavour of core GEM functions which work with GGTT bound objects were
 * added with the _ggtt_ infix, and sometimes with _view postfix to avoid
 * renaming  in large amounts of code. They take the struct i915_ggtt_view
 * parameter encapsulating all metadata required to implement a view.
 *
 * As a helper for callers which are only interested in the normal view,
 * globally const i915_ggtt_view_normal singleton instance exists. All old core
 * GEM API functions, the ones not taking the view parameter, are operating on,
 * or with the normal GGTT view.
 *
 * Code wanting to add or use a new GGTT view needs to:
 *
 * 1. Add a new enum with a suitable name.
 * 2. Extend the metadata in the i915_ggtt_view structure if required.
 * 3. Add support to i915_get_vma_pages().
 *
 * New views are required to build a scatter-gather table from within the
 * i915_get_vma_pages function. This table is stored in the vma.ggtt_view and
 * exists for the lifetime of an VMA.
 *
 * Core API is designed to have copy semantics which means that passed in
 * struct i915_ggtt_view does not need to be persistent (left around after
 * calling the core API functions).
 *
 */

static int
i915_get_ggtt_vma_pages(struct i915_vma *vma);

const struct i915_ggtt_view i915_ggtt_view_normal;
const struct i915_ggtt_view i915_ggtt_view_rotated = {
        .type = I915_GGTT_VIEW_ROTATED
};

static int sanitize_enable_ppgtt(struct drm_device *dev, int enable_ppgtt)
{
	bool has_aliasing_ppgtt;
	bool has_full_ppgtt;

	has_aliasing_ppgtt = INTEL_INFO(dev)->gen >= 6;
	has_full_ppgtt = INTEL_INFO(dev)->gen >= 7;

	if (intel_vgpu_active(dev))
		has_full_ppgtt = false; /* emulation is too hard */

	/*
	 * We don't allow disabling PPGTT for gen9+ as it's a requirement for
	 * execlists, the sole mechanism available to submit work.
	 */
	if (INTEL_INFO(dev)->gen < 9 &&
	    (enable_ppgtt == 0 || !has_aliasing_ppgtt))
		return 0;

	if (enable_ppgtt == 1)
		return 1;

	if (enable_ppgtt == 2 && has_full_ppgtt)
		return 2;

#ifdef CONFIG_INTEL_IOMMU
	/* Disable ppgtt on SNB if VT-d is on. */
	if (INTEL_INFO(dev)->gen == 6 && intel_iommu_gfx_mapped) {
		DRM_INFO("Disabling PPGTT because VT-d is on\n");
		return 0;
	}
#endif

	/* Early VLV doesn't have this */
	if (IS_VALLEYVIEW(dev) && !IS_CHERRYVIEW(dev) &&
	    dev->pdev->revision < 0xb) {
		DRM_DEBUG_DRIVER("disabling PPGTT on pre-B3 step VLV\n");
		return 0;
	}

	if (INTEL_INFO(dev)->gen >= 8 && i915.enable_execlists)
		return 2;
	else
		return has_aliasing_ppgtt ? 1 : 0;
}

static int ppgtt_bind_vma(struct i915_vma *vma,
			  enum i915_cache_level cache_level,
			  u32 unused)
{
	u32 pte_flags = 0;

	/* Currently applicable only to VLV */
	if (vma->obj->gt_ro)
		pte_flags |= PTE_READ_ONLY;

	vma->vm->insert_entries(vma->vm, vma->obj->pages, vma->node.start,
				cache_level, pte_flags);

	return 0;
}

static void ppgtt_unbind_vma(struct i915_vma *vma)
{
	vma->vm->clear_range(vma->vm,
			     vma->node.start,
			     vma->obj->base.size,
			     true);
}

static gen8_pte_t gen8_pte_encode(dma_addr_t addr,
				  enum i915_cache_level level,
				  bool valid)
{
	gen8_pte_t pte = valid ? _PAGE_PRESENT | _PAGE_RW : 0;
	pte |= addr;

	switch (level) {
	case I915_CACHE_NONE:
		pte |= PPAT_UNCACHED_INDEX;
		break;
	case I915_CACHE_WT:
		pte |= PPAT_DISPLAY_ELLC_INDEX;
		break;
	default:
		pte |= PPAT_CACHED_INDEX;
		break;
	}

	return pte;
}

static gen8_pde_t gen8_pde_encode(const dma_addr_t addr,
				  const enum i915_cache_level level)
{
	gen8_pde_t pde = _PAGE_PRESENT | _PAGE_RW;
	pde |= addr;
	if (level != I915_CACHE_NONE)
		pde |= PPAT_CACHED_PDE_INDEX;
	else
		pde |= PPAT_UNCACHED_INDEX;
	return pde;
}

static gen6_pte_t snb_pte_encode(dma_addr_t addr,
				 enum i915_cache_level level,
				 bool valid, u32 unused)
{
	gen6_pte_t pte = valid ? GEN6_PTE_VALID : 0;
	pte |= GEN6_PTE_ADDR_ENCODE(addr);

	switch (level) {
	case I915_CACHE_L3_LLC:
	case I915_CACHE_LLC:
		pte |= GEN6_PTE_CACHE_LLC;
		break;
	case I915_CACHE_NONE:
		pte |= GEN6_PTE_UNCACHED;
		break;
	default:
		MISSING_CASE(level);
	}

	return pte;
}

static gen6_pte_t ivb_pte_encode(dma_addr_t addr,
				 enum i915_cache_level level,
				 bool valid, u32 unused)
{
	gen6_pte_t pte = valid ? GEN6_PTE_VALID : 0;
	pte |= GEN6_PTE_ADDR_ENCODE(addr);

	switch (level) {
	case I915_CACHE_L3_LLC:
		pte |= GEN7_PTE_CACHE_L3_LLC;
		break;
	case I915_CACHE_LLC:
		pte |= GEN6_PTE_CACHE_LLC;
		break;
	case I915_CACHE_NONE:
		pte |= GEN6_PTE_UNCACHED;
		break;
	default:
		MISSING_CASE(level);
	}

	return pte;
}

static gen6_pte_t byt_pte_encode(dma_addr_t addr,
				 enum i915_cache_level level,
				 bool valid, u32 flags)
{
	gen6_pte_t pte = valid ? GEN6_PTE_VALID : 0;
	pte |= GEN6_PTE_ADDR_ENCODE(addr);

	if (!(flags & PTE_READ_ONLY))
		pte |= BYT_PTE_WRITEABLE;

	if (level != I915_CACHE_NONE)
		pte |= BYT_PTE_SNOOPED_BY_CPU_CACHES;

	return pte;
}

static gen6_pte_t hsw_pte_encode(dma_addr_t addr,
				 enum i915_cache_level level,
				 bool valid, u32 unused)
{
	gen6_pte_t pte = valid ? GEN6_PTE_VALID : 0;
	pte |= HSW_PTE_ADDR_ENCODE(addr);

	if (level != I915_CACHE_NONE)
		pte |= HSW_WB_LLC_AGE3;

	return pte;
}

static gen6_pte_t iris_pte_encode(dma_addr_t addr,
				  enum i915_cache_level level,
				  bool valid, u32 unused)
{
	gen6_pte_t pte = valid ? GEN6_PTE_VALID : 0;
	pte |= HSW_PTE_ADDR_ENCODE(addr);

	switch (level) {
	case I915_CACHE_NONE:
		break;
	case I915_CACHE_WT:
		pte |= HSW_WT_ELLC_LLC_AGE3;
		break;
	default:
		pte |= HSW_WB_ELLC_LLC_AGE3;
		break;
	}

	return pte;
}

static int __setup_page_dma(struct drm_device *dev,
			    struct i915_page_dma *p, gfp_t flags)
{
	struct device *device = &dev->pdev->dev;

	p->page = alloc_page(flags);
	if (!p->page)
		return -ENOMEM;

	p->daddr = dma_map_page(device,
				p->page, 0, 4096, PCI_DMA_BIDIRECTIONAL);

	if (dma_mapping_error(device, p->daddr)) {
		__free_page(p->page);
		return -EINVAL;
	}

	return 0;
}

static int setup_page_dma(struct drm_device *dev, struct i915_page_dma *p)
{
	return __setup_page_dma(dev, p, GFP_KERNEL);
}

static void cleanup_page_dma(struct drm_device *dev, struct i915_page_dma *p)
{
	if (WARN_ON(!p->page))
		return;

	dma_unmap_page(&dev->pdev->dev, p->daddr, 4096, PCI_DMA_BIDIRECTIONAL);
	__free_page(p->page);
	memset(p, 0, sizeof(*p));
}

static void *kmap_page_dma(struct i915_page_dma *p)
{
	return kmap_atomic(p->page);
}

/* We use the flushing unmap only with ppgtt structures:
 * page directories, page tables and scratch pages.
 */
static void kunmap_page_dma(struct drm_device *dev, void *vaddr)
{
	/* There are only few exceptions for gen >=6. chv and bxt.
	 * And we are not sure about the latter so play safe for now.
	 */
	if (IS_CHERRYVIEW(dev) || IS_BROXTON(dev))
		drm_clflush_virt_range(vaddr, PAGE_SIZE);

	kunmap_atomic(vaddr);
}

#define kmap_px(px) kmap_page_dma(px_base(px))
#define kunmap_px(ppgtt, vaddr) kunmap_page_dma((ppgtt)->base.dev, (vaddr))

#define setup_px(dev, px) setup_page_dma((dev), px_base(px))
#define cleanup_px(dev, px) cleanup_page_dma((dev), px_base(px))
#define fill_px(dev, px, v) fill_page_dma((dev), px_base(px), (v))
#define fill32_px(dev, px, v) fill_page_dma_32((dev), px_base(px), (v))

static void fill_page_dma(struct drm_device *dev, struct i915_page_dma *p,
			  const uint64_t val)
{
	int i;
	uint64_t * const vaddr = kmap_page_dma(p);

	for (i = 0; i < 512; i++)
		vaddr[i] = val;

	kunmap_page_dma(dev, vaddr);
}

static void fill_page_dma_32(struct drm_device *dev, struct i915_page_dma *p,
			     const uint32_t val32)
{
	uint64_t v = val32;

	v = v << 32 | val32;

	fill_page_dma(dev, p, v);
}

static struct i915_page_scratch *alloc_scratch_page(struct drm_device *dev)
{
	struct i915_page_scratch *sp;
	int ret;

	sp = kzalloc(sizeof(*sp), GFP_KERNEL);
	if (sp == NULL)
		return ERR_PTR(-ENOMEM);

	ret = __setup_page_dma(dev, px_base(sp), GFP_DMA32 | __GFP_ZERO);
	if (ret) {
		kfree(sp);
		return ERR_PTR(ret);
	}

	set_pages_uc(px_page(sp), 1);

	return sp;
}

static void free_scratch_page(struct drm_device *dev,
			      struct i915_page_scratch *sp)
{
	set_pages_wb(px_page(sp), 1);

	cleanup_px(dev, sp);
	kfree(sp);
}

static struct i915_page_table *alloc_pt(struct drm_device *dev)
{
	struct i915_page_table *pt;
	const size_t count = INTEL_INFO(dev)->gen >= 8 ?
		GEN8_PTES : GEN6_PTES;
	int ret = -ENOMEM;

	pt = kzalloc(sizeof(*pt), GFP_KERNEL);
	if (!pt)
		return ERR_PTR(-ENOMEM);

	pt->used_ptes = kcalloc(BITS_TO_LONGS(count), sizeof(*pt->used_ptes),
				GFP_KERNEL);

	if (!pt->used_ptes)
		goto fail_bitmap;

	ret = setup_px(dev, pt);
	if (ret)
		goto fail_page_m;

	return pt;

fail_page_m:
	kfree(pt->used_ptes);
fail_bitmap:
	kfree(pt);

	return ERR_PTR(ret);
}

static void free_pt(struct drm_device *dev, struct i915_page_table *pt)
{
	cleanup_px(dev, pt);
	kfree(pt->used_ptes);
	kfree(pt);
}

static void gen8_initialize_pt(struct i915_address_space *vm,
			       struct i915_page_table *pt)
{
	gen8_pte_t scratch_pte;

	scratch_pte = gen8_pte_encode(px_dma(vm->scratch_page),
				      I915_CACHE_LLC, true);

	fill_px(vm->dev, pt, scratch_pte);
}

static void gen6_initialize_pt(struct i915_address_space *vm,
			       struct i915_page_table *pt)
{
	gen6_pte_t scratch_pte;

	WARN_ON(px_dma(vm->scratch_page) == 0);

	scratch_pte = vm->pte_encode(px_dma(vm->scratch_page),
				     I915_CACHE_LLC, true, 0);

	fill32_px(vm->dev, pt, scratch_pte);
}

static struct i915_page_directory *alloc_pd(struct drm_device *dev)
{
	struct i915_page_directory *pd;
	int ret = -ENOMEM;

	pd = kzalloc(sizeof(*pd), GFP_KERNEL);
	if (!pd)
		return ERR_PTR(-ENOMEM);

	pd->used_pdes = kcalloc(BITS_TO_LONGS(I915_PDES),
				sizeof(*pd->used_pdes), GFP_KERNEL);
	if (!pd->used_pdes)
		goto fail_bitmap;

	ret = setup_px(dev, pd);
	if (ret)
		goto fail_page_m;

	return pd;

fail_page_m:
	kfree(pd->used_pdes);
fail_bitmap:
	kfree(pd);

	return ERR_PTR(ret);
}

static void free_pd(struct drm_device *dev, struct i915_page_directory *pd)
{
	if (px_page(pd)) {
		cleanup_px(dev, pd);
		kfree(pd->used_pdes);
		kfree(pd);
	}
}

static void gen8_initialize_pd(struct i915_address_space *vm,
			       struct i915_page_directory *pd)
{
	gen8_pde_t scratch_pde;

	scratch_pde = gen8_pde_encode(px_dma(vm->scratch_pt), I915_CACHE_LLC);

	fill_px(vm->dev, pd, scratch_pde);
}

/* Broadwell Page Directory Pointer Descriptors */
static int gen8_write_pdp(struct drm_i915_gem_request *req,
			  unsigned entry,
			  dma_addr_t addr)
{
	struct intel_engine_cs *ring = req->ring;
	int ret;

	BUG_ON(entry >= 4);

	ret = intel_ring_begin(req, 6);
	if (ret)
		return ret;

	intel_ring_emit(ring, MI_LOAD_REGISTER_IMM(1));
	intel_ring_emit(ring, GEN8_RING_PDP_UDW(ring, entry));
	intel_ring_emit(ring, upper_32_bits(addr));
	intel_ring_emit(ring, MI_LOAD_REGISTER_IMM(1));
	intel_ring_emit(ring, GEN8_RING_PDP_LDW(ring, entry));
	intel_ring_emit(ring, lower_32_bits(addr));
	intel_ring_advance(ring);

	return 0;
}

static int gen8_mm_switch(struct i915_hw_ppgtt *ppgtt,
			  struct drm_i915_gem_request *req)
{
	int i, ret;

	for (i = GEN8_LEGACY_PDPES - 1; i >= 0; i--) {
		const dma_addr_t pd_daddr = i915_page_dir_dma_addr(ppgtt, i);

		ret = gen8_write_pdp(req, i, pd_daddr);
		if (ret)
			return ret;
	}

	return 0;
}

static void gen8_ppgtt_clear_range(struct i915_address_space *vm,
				   uint64_t start,
				   uint64_t length,
				   bool use_scratch)
{
	struct i915_hw_ppgtt *ppgtt =
		container_of(vm, struct i915_hw_ppgtt, base);
	gen8_pte_t *pt_vaddr, scratch_pte;
	unsigned pdpe = start >> GEN8_PDPE_SHIFT & GEN8_PDPE_MASK;
	unsigned pde = start >> GEN8_PDE_SHIFT & GEN8_PDE_MASK;
	unsigned pte = start >> GEN8_PTE_SHIFT & GEN8_PTE_MASK;
	unsigned num_entries = length >> PAGE_SHIFT;
	unsigned last_pte, i;

	scratch_pte = gen8_pte_encode(px_dma(ppgtt->base.scratch_page),
				      I915_CACHE_LLC, use_scratch);

	while (num_entries) {
		struct i915_page_directory *pd;
		struct i915_page_table *pt;

		if (WARN_ON(!ppgtt->pdp.page_directory[pdpe]))
			break;

		pd = ppgtt->pdp.page_directory[pdpe];

		if (WARN_ON(!pd->page_table[pde]))
			break;

		pt = pd->page_table[pde];

<<<<<<< HEAD
		if (WARN_ON(!px_page(pt)))
			continue;
=======
		if (WARN_ON(!pt->page))
			break;
>>>>>>> ccfb8b2e

		last_pte = pte + num_entries;
		if (last_pte > GEN8_PTES)
			last_pte = GEN8_PTES;

		pt_vaddr = kmap_px(pt);

		for (i = pte; i < last_pte; i++) {
			pt_vaddr[i] = scratch_pte;
			num_entries--;
		}

		kunmap_px(ppgtt, pt);

		pte = 0;
		if (++pde == I915_PDES) {
			pdpe++;
			pde = 0;
		}
	}
}

static void gen8_ppgtt_insert_entries(struct i915_address_space *vm,
				      struct sg_table *pages,
				      uint64_t start,
				      enum i915_cache_level cache_level, u32 unused)
{
	struct i915_hw_ppgtt *ppgtt =
		container_of(vm, struct i915_hw_ppgtt, base);
	gen8_pte_t *pt_vaddr;
	unsigned pdpe = start >> GEN8_PDPE_SHIFT & GEN8_PDPE_MASK;
	unsigned pde = start >> GEN8_PDE_SHIFT & GEN8_PDE_MASK;
	unsigned pte = start >> GEN8_PTE_SHIFT & GEN8_PTE_MASK;
	struct sg_page_iter sg_iter;

	pt_vaddr = NULL;

	for_each_sg_page(pages->sgl, &sg_iter, pages->nents, 0) {
		if (WARN_ON(pdpe >= GEN8_LEGACY_PDPES))
			break;

		if (pt_vaddr == NULL) {
			struct i915_page_directory *pd = ppgtt->pdp.page_directory[pdpe];
			struct i915_page_table *pt = pd->page_table[pde];
			pt_vaddr = kmap_px(pt);
		}

		pt_vaddr[pte] =
			gen8_pte_encode(sg_page_iter_dma_address(&sg_iter),
					cache_level, true);
		if (++pte == GEN8_PTES) {
			kunmap_px(ppgtt, pt_vaddr);
			pt_vaddr = NULL;
			if (++pde == I915_PDES) {
				pdpe++;
				pde = 0;
			}
			pte = 0;
		}
	}

	if (pt_vaddr)
		kunmap_px(ppgtt, pt_vaddr);
}

static void gen8_free_page_tables(struct drm_device *dev,
				  struct i915_page_directory *pd)
{
	int i;

	if (!px_page(pd))
		return;

	for_each_set_bit(i, pd->used_pdes, I915_PDES) {
		if (WARN_ON(!pd->page_table[i]))
			continue;

		free_pt(dev, pd->page_table[i]);
		pd->page_table[i] = NULL;
	}
}

static int gen8_init_scratch(struct i915_address_space *vm)
{
	struct drm_device *dev = vm->dev;

	vm->scratch_page = alloc_scratch_page(dev);
	if (IS_ERR(vm->scratch_page))
		return PTR_ERR(vm->scratch_page);

	vm->scratch_pt = alloc_pt(dev);
	if (IS_ERR(vm->scratch_pt)) {
		free_scratch_page(dev, vm->scratch_page);
		return PTR_ERR(vm->scratch_pt);
	}

	vm->scratch_pd = alloc_pd(dev);
	if (IS_ERR(vm->scratch_pd)) {
		free_pt(dev, vm->scratch_pt);
		free_scratch_page(dev, vm->scratch_page);
		return PTR_ERR(vm->scratch_pd);
	}

	gen8_initialize_pt(vm, vm->scratch_pt);
	gen8_initialize_pd(vm, vm->scratch_pd);

	return 0;
}

static void gen8_free_scratch(struct i915_address_space *vm)
{
	struct drm_device *dev = vm->dev;

	free_pd(dev, vm->scratch_pd);
	free_pt(dev, vm->scratch_pt);
	free_scratch_page(dev, vm->scratch_page);
}

static void gen8_ppgtt_cleanup(struct i915_address_space *vm)
{
	struct i915_hw_ppgtt *ppgtt =
		container_of(vm, struct i915_hw_ppgtt, base);
	int i;

	for_each_set_bit(i, ppgtt->pdp.used_pdpes, GEN8_LEGACY_PDPES) {
		if (WARN_ON(!ppgtt->pdp.page_directory[i]))
			continue;

		gen8_free_page_tables(ppgtt->base.dev,
				      ppgtt->pdp.page_directory[i]);
		free_pd(ppgtt->base.dev, ppgtt->pdp.page_directory[i]);
	}

	gen8_free_scratch(vm);
}

/**
 * gen8_ppgtt_alloc_pagetabs() - Allocate page tables for VA range.
 * @ppgtt:	Master ppgtt structure.
 * @pd:		Page directory for this address range.
 * @start:	Starting virtual address to begin allocations.
 * @length	Size of the allocations.
 * @new_pts:	Bitmap set by function with new allocations. Likely used by the
 *		caller to free on error.
 *
 * Allocate the required number of page tables. Extremely similar to
 * gen8_ppgtt_alloc_page_directories(). The main difference is here we are limited by
 * the page directory boundary (instead of the page directory pointer). That
 * boundary is 1GB virtual. Therefore, unlike gen8_ppgtt_alloc_page_directories(), it is
 * possible, and likely that the caller will need to use multiple calls of this
 * function to achieve the appropriate allocation.
 *
 * Return: 0 if success; negative error code otherwise.
 */
static int gen8_ppgtt_alloc_pagetabs(struct i915_hw_ppgtt *ppgtt,
				     struct i915_page_directory *pd,
				     uint64_t start,
				     uint64_t length,
				     unsigned long *new_pts)
{
	struct drm_device *dev = ppgtt->base.dev;
	struct i915_page_table *pt;
	uint64_t temp;
	uint32_t pde;

	gen8_for_each_pde(pt, pd, start, length, temp, pde) {
		/* Don't reallocate page tables */
		if (pt) {
			/* Scratch is never allocated this way */
			WARN_ON(pt == ppgtt->base.scratch_pt);
			continue;
		}

		pt = alloc_pt(dev);
		if (IS_ERR(pt))
			goto unwind_out;

		gen8_initialize_pt(&ppgtt->base, pt);
		pd->page_table[pde] = pt;
		__set_bit(pde, new_pts);
	}

	return 0;

unwind_out:
	for_each_set_bit(pde, new_pts, I915_PDES)
		free_pt(dev, pd->page_table[pde]);

	return -ENOMEM;
}

/**
 * gen8_ppgtt_alloc_page_directories() - Allocate page directories for VA range.
 * @ppgtt:	Master ppgtt structure.
 * @pdp:	Page directory pointer for this address range.
 * @start:	Starting virtual address to begin allocations.
 * @length	Size of the allocations.
 * @new_pds	Bitmap set by function with new allocations. Likely used by the
 *		caller to free on error.
 *
 * Allocate the required number of page directories starting at the pde index of
 * @start, and ending at the pde index @start + @length. This function will skip
 * over already allocated page directories within the range, and only allocate
 * new ones, setting the appropriate pointer within the pdp as well as the
 * correct position in the bitmap @new_pds.
 *
 * The function will only allocate the pages within the range for a give page
 * directory pointer. In other words, if @start + @length straddles a virtually
 * addressed PDP boundary (512GB for 4k pages), there will be more allocations
 * required by the caller, This is not currently possible, and the BUG in the
 * code will prevent it.
 *
 * Return: 0 if success; negative error code otherwise.
 */
static int gen8_ppgtt_alloc_page_directories(struct i915_hw_ppgtt *ppgtt,
				     struct i915_page_directory_pointer *pdp,
				     uint64_t start,
				     uint64_t length,
				     unsigned long *new_pds)
{
	struct drm_device *dev = ppgtt->base.dev;
	struct i915_page_directory *pd;
	uint64_t temp;
	uint32_t pdpe;

	WARN_ON(!bitmap_empty(new_pds, GEN8_LEGACY_PDPES));

	gen8_for_each_pdpe(pd, pdp, start, length, temp, pdpe) {
		if (pd)
			continue;

		pd = alloc_pd(dev);
		if (IS_ERR(pd))
			goto unwind_out;

		gen8_initialize_pd(&ppgtt->base, pd);
		pdp->page_directory[pdpe] = pd;
		__set_bit(pdpe, new_pds);
	}

	return 0;

unwind_out:
	for_each_set_bit(pdpe, new_pds, GEN8_LEGACY_PDPES)
		free_pd(dev, pdp->page_directory[pdpe]);

	return -ENOMEM;
}

static void
free_gen8_temp_bitmaps(unsigned long *new_pds, unsigned long **new_pts)
{
	int i;

	for (i = 0; i < GEN8_LEGACY_PDPES; i++)
		kfree(new_pts[i]);
	kfree(new_pts);
	kfree(new_pds);
}

/* Fills in the page directory bitmap, and the array of page tables bitmap. Both
 * of these are based on the number of PDPEs in the system.
 */
static
int __must_check alloc_gen8_temp_bitmaps(unsigned long **new_pds,
					 unsigned long ***new_pts)
{
	int i;
	unsigned long *pds;
	unsigned long **pts;

	pds = kcalloc(BITS_TO_LONGS(GEN8_LEGACY_PDPES), sizeof(unsigned long), GFP_KERNEL);
	if (!pds)
		return -ENOMEM;

	pts = kcalloc(GEN8_LEGACY_PDPES, sizeof(unsigned long *), GFP_KERNEL);
	if (!pts) {
		kfree(pds);
		return -ENOMEM;
	}

	for (i = 0; i < GEN8_LEGACY_PDPES; i++) {
		pts[i] = kcalloc(BITS_TO_LONGS(I915_PDES),
				 sizeof(unsigned long), GFP_KERNEL);
		if (!pts[i])
			goto err_out;
	}

	*new_pds = pds;
	*new_pts = pts;

	return 0;

err_out:
	free_gen8_temp_bitmaps(pds, pts);
	return -ENOMEM;
}

/* PDE TLBs are a pain to invalidate on GEN8+. When we modify
 * the page table structures, we mark them dirty so that
 * context switching/execlist queuing code takes extra steps
 * to ensure that tlbs are flushed.
 */
static void mark_tlbs_dirty(struct i915_hw_ppgtt *ppgtt)
{
	ppgtt->pd_dirty_rings = INTEL_INFO(ppgtt->base.dev)->ring_mask;
}

static int gen8_alloc_va_range(struct i915_address_space *vm,
			       uint64_t start,
			       uint64_t length)
{
	struct i915_hw_ppgtt *ppgtt =
		container_of(vm, struct i915_hw_ppgtt, base);
	unsigned long *new_page_dirs, **new_page_tables;
	struct i915_page_directory *pd;
	const uint64_t orig_start = start;
	const uint64_t orig_length = length;
	uint64_t temp;
	uint32_t pdpe;
	int ret;

	/* Wrap is never okay since we can only represent 48b, and we don't
	 * actually use the other side of the canonical address space.
	 */
	if (WARN_ON(start + length < start))
		return -ENODEV;

	if (WARN_ON(start + length > ppgtt->base.total))
		return -ENODEV;

	ret = alloc_gen8_temp_bitmaps(&new_page_dirs, &new_page_tables);
	if (ret)
		return ret;

	/* Do the allocations first so we can easily bail out */
	ret = gen8_ppgtt_alloc_page_directories(ppgtt, &ppgtt->pdp, start, length,
					new_page_dirs);
	if (ret) {
		free_gen8_temp_bitmaps(new_page_dirs, new_page_tables);
		return ret;
	}

	/* For every page directory referenced, allocate page tables */
	gen8_for_each_pdpe(pd, &ppgtt->pdp, start, length, temp, pdpe) {
		ret = gen8_ppgtt_alloc_pagetabs(ppgtt, pd, start, length,
						new_page_tables[pdpe]);
		if (ret)
			goto err_out;
	}

	start = orig_start;
	length = orig_length;

	/* Allocations have completed successfully, so set the bitmaps, and do
	 * the mappings. */
	gen8_for_each_pdpe(pd, &ppgtt->pdp, start, length, temp, pdpe) {
		gen8_pde_t *const page_directory = kmap_px(pd);
		struct i915_page_table *pt;
		uint64_t pd_len = gen8_clamp_pd(start, length);
		uint64_t pd_start = start;
		uint32_t pde;

		/* Every pd should be allocated, we just did that above. */
		WARN_ON(!pd);

		gen8_for_each_pde(pt, pd, pd_start, pd_len, temp, pde) {
			/* Same reasoning as pd */
			WARN_ON(!pt);
			WARN_ON(!pd_len);
			WARN_ON(!gen8_pte_count(pd_start, pd_len));

			/* Set our used ptes within the page table */
			bitmap_set(pt->used_ptes,
				   gen8_pte_index(pd_start),
				   gen8_pte_count(pd_start, pd_len));

			/* Our pde is now pointing to the pagetable, pt */
			__set_bit(pde, pd->used_pdes);

			/* Map the PDE to the page table */
			page_directory[pde] = gen8_pde_encode(px_dma(pt),
							      I915_CACHE_LLC);

			/* NB: We haven't yet mapped ptes to pages. At this
			 * point we're still relying on insert_entries() */
		}

		kunmap_px(ppgtt, page_directory);

		__set_bit(pdpe, ppgtt->pdp.used_pdpes);
	}

	free_gen8_temp_bitmaps(new_page_dirs, new_page_tables);
	mark_tlbs_dirty(ppgtt);
	return 0;

err_out:
	while (pdpe--) {
		for_each_set_bit(temp, new_page_tables[pdpe], I915_PDES)
			free_pt(vm->dev, ppgtt->pdp.page_directory[pdpe]->page_table[temp]);
	}

	for_each_set_bit(pdpe, new_page_dirs, GEN8_LEGACY_PDPES)
		free_pd(vm->dev, ppgtt->pdp.page_directory[pdpe]);

	free_gen8_temp_bitmaps(new_page_dirs, new_page_tables);
	mark_tlbs_dirty(ppgtt);
	return ret;
}

/*
 * GEN8 legacy ppgtt programming is accomplished through a max 4 PDP registers
 * with a net effect resembling a 2-level page table in normal x86 terms. Each
 * PDP represents 1GB of memory 4 * 512 * 512 * 4096 = 4GB legacy 32b address
 * space.
 *
 */
static int gen8_ppgtt_init(struct i915_hw_ppgtt *ppgtt)
{
	int ret;

	ret = gen8_init_scratch(&ppgtt->base);
	if (ret)
		return ret;

	ppgtt->base.start = 0;
	ppgtt->base.total = 1ULL << 32;
	if (IS_ENABLED(CONFIG_X86_32))
		/* While we have a proliferation of size_t variables
		 * we cannot represent the full ppgtt size on 32bit,
		 * so limit it to the same size as the GGTT (currently
		 * 2GiB).
		 */
		ppgtt->base.total = to_i915(ppgtt->base.dev)->gtt.base.total;
	ppgtt->base.cleanup = gen8_ppgtt_cleanup;
	ppgtt->base.allocate_va_range = gen8_alloc_va_range;
	ppgtt->base.insert_entries = gen8_ppgtt_insert_entries;
	ppgtt->base.clear_range = gen8_ppgtt_clear_range;
	ppgtt->base.unbind_vma = ppgtt_unbind_vma;
	ppgtt->base.bind_vma = ppgtt_bind_vma;

	ppgtt->switch_mm = gen8_mm_switch;

	return 0;
}

static void gen6_dump_ppgtt(struct i915_hw_ppgtt *ppgtt, struct seq_file *m)
{
	struct i915_address_space *vm = &ppgtt->base;
	struct i915_page_table *unused;
	gen6_pte_t scratch_pte;
	uint32_t pd_entry;
	uint32_t  pte, pde, temp;
	uint32_t start = ppgtt->base.start, length = ppgtt->base.total;

	scratch_pte = vm->pte_encode(px_dma(vm->scratch_page),
				     I915_CACHE_LLC, true, 0);

	gen6_for_each_pde(unused, &ppgtt->pd, start, length, temp, pde) {
		u32 expected;
		gen6_pte_t *pt_vaddr;
		const dma_addr_t pt_addr = px_dma(ppgtt->pd.page_table[pde]);
		pd_entry = readl(ppgtt->pd_addr + pde);
		expected = (GEN6_PDE_ADDR_ENCODE(pt_addr) | GEN6_PDE_VALID);

		if (pd_entry != expected)
			seq_printf(m, "\tPDE #%d mismatch: Actual PDE: %x Expected PDE: %x\n",
				   pde,
				   pd_entry,
				   expected);
		seq_printf(m, "\tPDE: %x\n", pd_entry);

		pt_vaddr = kmap_px(ppgtt->pd.page_table[pde]);

		for (pte = 0; pte < GEN6_PTES; pte+=4) {
			unsigned long va =
				(pde * PAGE_SIZE * GEN6_PTES) +
				(pte * PAGE_SIZE);
			int i;
			bool found = false;
			for (i = 0; i < 4; i++)
				if (pt_vaddr[pte + i] != scratch_pte)
					found = true;
			if (!found)
				continue;

			seq_printf(m, "\t\t0x%lx [%03d,%04d]: =", va, pde, pte);
			for (i = 0; i < 4; i++) {
				if (pt_vaddr[pte + i] != scratch_pte)
					seq_printf(m, " %08x", pt_vaddr[pte + i]);
				else
					seq_puts(m, "  SCRATCH ");
			}
			seq_puts(m, "\n");
		}
		kunmap_px(ppgtt, pt_vaddr);
	}
}

/* Write pde (index) from the page directory @pd to the page table @pt */
static void gen6_write_pde(struct i915_page_directory *pd,
			    const int pde, struct i915_page_table *pt)
{
	/* Caller needs to make sure the write completes if necessary */
	struct i915_hw_ppgtt *ppgtt =
		container_of(pd, struct i915_hw_ppgtt, pd);
	u32 pd_entry;

	pd_entry = GEN6_PDE_ADDR_ENCODE(px_dma(pt));
	pd_entry |= GEN6_PDE_VALID;

	writel(pd_entry, ppgtt->pd_addr + pde);
}

/* Write all the page tables found in the ppgtt structure to incrementing page
 * directories. */
static void gen6_write_page_range(struct drm_i915_private *dev_priv,
				  struct i915_page_directory *pd,
				  uint32_t start, uint32_t length)
{
	struct i915_page_table *pt;
	uint32_t pde, temp;

	gen6_for_each_pde(pt, pd, start, length, temp, pde)
		gen6_write_pde(pd, pde, pt);

	/* Make sure write is complete before other code can use this page
	 * table. Also require for WC mapped PTEs */
	readl(dev_priv->gtt.gsm);
}

static uint32_t get_pd_offset(struct i915_hw_ppgtt *ppgtt)
{
	BUG_ON(ppgtt->pd.base.ggtt_offset & 0x3f);

	return (ppgtt->pd.base.ggtt_offset / 64) << 16;
}

static int hsw_mm_switch(struct i915_hw_ppgtt *ppgtt,
			 struct drm_i915_gem_request *req)
{
	struct intel_engine_cs *ring = req->ring;
	int ret;

	/* NB: TLBs must be flushed and invalidated before a switch */
	ret = ring->flush(req, I915_GEM_GPU_DOMAINS, I915_GEM_GPU_DOMAINS);
	if (ret)
		return ret;

	ret = intel_ring_begin(req, 6);
	if (ret)
		return ret;

	intel_ring_emit(ring, MI_LOAD_REGISTER_IMM(2));
	intel_ring_emit(ring, RING_PP_DIR_DCLV(ring));
	intel_ring_emit(ring, PP_DIR_DCLV_2G);
	intel_ring_emit(ring, RING_PP_DIR_BASE(ring));
	intel_ring_emit(ring, get_pd_offset(ppgtt));
	intel_ring_emit(ring, MI_NOOP);
	intel_ring_advance(ring);

	return 0;
}

static int vgpu_mm_switch(struct i915_hw_ppgtt *ppgtt,
			  struct drm_i915_gem_request *req)
{
	struct intel_engine_cs *ring = req->ring;
	struct drm_i915_private *dev_priv = to_i915(ppgtt->base.dev);

	I915_WRITE(RING_PP_DIR_DCLV(ring), PP_DIR_DCLV_2G);
	I915_WRITE(RING_PP_DIR_BASE(ring), get_pd_offset(ppgtt));
	return 0;
}

static int gen7_mm_switch(struct i915_hw_ppgtt *ppgtt,
			  struct drm_i915_gem_request *req)
{
	struct intel_engine_cs *ring = req->ring;
	int ret;

	/* NB: TLBs must be flushed and invalidated before a switch */
	ret = ring->flush(req, I915_GEM_GPU_DOMAINS, I915_GEM_GPU_DOMAINS);
	if (ret)
		return ret;

	ret = intel_ring_begin(req, 6);
	if (ret)
		return ret;

	intel_ring_emit(ring, MI_LOAD_REGISTER_IMM(2));
	intel_ring_emit(ring, RING_PP_DIR_DCLV(ring));
	intel_ring_emit(ring, PP_DIR_DCLV_2G);
	intel_ring_emit(ring, RING_PP_DIR_BASE(ring));
	intel_ring_emit(ring, get_pd_offset(ppgtt));
	intel_ring_emit(ring, MI_NOOP);
	intel_ring_advance(ring);

	/* XXX: RCS is the only one to auto invalidate the TLBs? */
	if (ring->id != RCS) {
		ret = ring->flush(req, I915_GEM_GPU_DOMAINS, I915_GEM_GPU_DOMAINS);
		if (ret)
			return ret;
	}

	return 0;
}

static int gen6_mm_switch(struct i915_hw_ppgtt *ppgtt,
			  struct drm_i915_gem_request *req)
{
	struct intel_engine_cs *ring = req->ring;
	struct drm_device *dev = ppgtt->base.dev;
	struct drm_i915_private *dev_priv = dev->dev_private;


	I915_WRITE(RING_PP_DIR_DCLV(ring), PP_DIR_DCLV_2G);
	I915_WRITE(RING_PP_DIR_BASE(ring), get_pd_offset(ppgtt));

	POSTING_READ(RING_PP_DIR_DCLV(ring));

	return 0;
}

static void gen8_ppgtt_enable(struct drm_device *dev)
{
	struct drm_i915_private *dev_priv = dev->dev_private;
	struct intel_engine_cs *ring;
	int j;

	for_each_ring(ring, dev_priv, j) {
		I915_WRITE(RING_MODE_GEN7(ring),
			   _MASKED_BIT_ENABLE(GFX_PPGTT_ENABLE));
	}
}

static void gen7_ppgtt_enable(struct drm_device *dev)
{
	struct drm_i915_private *dev_priv = dev->dev_private;
	struct intel_engine_cs *ring;
	uint32_t ecochk, ecobits;
	int i;

	ecobits = I915_READ(GAC_ECO_BITS);
	I915_WRITE(GAC_ECO_BITS, ecobits | ECOBITS_PPGTT_CACHE64B);

	ecochk = I915_READ(GAM_ECOCHK);
	if (IS_HASWELL(dev)) {
		ecochk |= ECOCHK_PPGTT_WB_HSW;
	} else {
		ecochk |= ECOCHK_PPGTT_LLC_IVB;
		ecochk &= ~ECOCHK_PPGTT_GFDT_IVB;
	}
	I915_WRITE(GAM_ECOCHK, ecochk);

	for_each_ring(ring, dev_priv, i) {
		/* GFX_MODE is per-ring on gen7+ */
		I915_WRITE(RING_MODE_GEN7(ring),
			   _MASKED_BIT_ENABLE(GFX_PPGTT_ENABLE));
	}
}

static void gen6_ppgtt_enable(struct drm_device *dev)
{
	struct drm_i915_private *dev_priv = dev->dev_private;
	uint32_t ecochk, gab_ctl, ecobits;

	ecobits = I915_READ(GAC_ECO_BITS);
	I915_WRITE(GAC_ECO_BITS, ecobits | ECOBITS_SNB_BIT |
		   ECOBITS_PPGTT_CACHE64B);

	gab_ctl = I915_READ(GAB_CTL);
	I915_WRITE(GAB_CTL, gab_ctl | GAB_CTL_CONT_AFTER_PAGEFAULT);

	ecochk = I915_READ(GAM_ECOCHK);
	I915_WRITE(GAM_ECOCHK, ecochk | ECOCHK_SNB_BIT | ECOCHK_PPGTT_CACHE64B);

	I915_WRITE(GFX_MODE, _MASKED_BIT_ENABLE(GFX_PPGTT_ENABLE));
}

/* PPGTT support for Sandybdrige/Gen6 and later */
static void gen6_ppgtt_clear_range(struct i915_address_space *vm,
				   uint64_t start,
				   uint64_t length,
				   bool use_scratch)
{
	struct i915_hw_ppgtt *ppgtt =
		container_of(vm, struct i915_hw_ppgtt, base);
	gen6_pte_t *pt_vaddr, scratch_pte;
	unsigned first_entry = start >> PAGE_SHIFT;
	unsigned num_entries = length >> PAGE_SHIFT;
	unsigned act_pt = first_entry / GEN6_PTES;
	unsigned first_pte = first_entry % GEN6_PTES;
	unsigned last_pte, i;

	scratch_pte = vm->pte_encode(px_dma(vm->scratch_page),
				     I915_CACHE_LLC, true, 0);

	while (num_entries) {
		last_pte = first_pte + num_entries;
		if (last_pte > GEN6_PTES)
			last_pte = GEN6_PTES;

		pt_vaddr = kmap_px(ppgtt->pd.page_table[act_pt]);

		for (i = first_pte; i < last_pte; i++)
			pt_vaddr[i] = scratch_pte;

		kunmap_px(ppgtt, pt_vaddr);

		num_entries -= last_pte - first_pte;
		first_pte = 0;
		act_pt++;
	}
}

static void gen6_ppgtt_insert_entries(struct i915_address_space *vm,
				      struct sg_table *pages,
				      uint64_t start,
				      enum i915_cache_level cache_level, u32 flags)
{
	struct i915_hw_ppgtt *ppgtt =
		container_of(vm, struct i915_hw_ppgtt, base);
	gen6_pte_t *pt_vaddr;
	unsigned first_entry = start >> PAGE_SHIFT;
	unsigned act_pt = first_entry / GEN6_PTES;
	unsigned act_pte = first_entry % GEN6_PTES;
	struct sg_page_iter sg_iter;

	pt_vaddr = NULL;
	for_each_sg_page(pages->sgl, &sg_iter, pages->nents, 0) {
		if (pt_vaddr == NULL)
			pt_vaddr = kmap_px(ppgtt->pd.page_table[act_pt]);

		pt_vaddr[act_pte] =
			vm->pte_encode(sg_page_iter_dma_address(&sg_iter),
				       cache_level, true, flags);

		if (++act_pte == GEN6_PTES) {
			kunmap_px(ppgtt, pt_vaddr);
			pt_vaddr = NULL;
			act_pt++;
			act_pte = 0;
		}
	}
	if (pt_vaddr)
		kunmap_px(ppgtt, pt_vaddr);
}

static int gen6_alloc_va_range(struct i915_address_space *vm,
			       uint64_t start_in, uint64_t length_in)
{
	DECLARE_BITMAP(new_page_tables, I915_PDES);
	struct drm_device *dev = vm->dev;
	struct drm_i915_private *dev_priv = dev->dev_private;
	struct i915_hw_ppgtt *ppgtt =
				container_of(vm, struct i915_hw_ppgtt, base);
	struct i915_page_table *pt;
	uint32_t start, length, start_save, length_save;
	uint32_t pde, temp;
	int ret;

	if (WARN_ON(start_in + length_in > ppgtt->base.total))
		return -ENODEV;

	start = start_save = start_in;
	length = length_save = length_in;

	bitmap_zero(new_page_tables, I915_PDES);

	/* The allocation is done in two stages so that we can bail out with
	 * minimal amount of pain. The first stage finds new page tables that
	 * need allocation. The second stage marks use ptes within the page
	 * tables.
	 */
	gen6_for_each_pde(pt, &ppgtt->pd, start, length, temp, pde) {
		if (pt != vm->scratch_pt) {
			WARN_ON(bitmap_empty(pt->used_ptes, GEN6_PTES));
			continue;
		}

		/* We've already allocated a page table */
		WARN_ON(!bitmap_empty(pt->used_ptes, GEN6_PTES));

		pt = alloc_pt(dev);
		if (IS_ERR(pt)) {
			ret = PTR_ERR(pt);
			goto unwind_out;
		}

		gen6_initialize_pt(vm, pt);

		ppgtt->pd.page_table[pde] = pt;
		__set_bit(pde, new_page_tables);
		trace_i915_page_table_entry_alloc(vm, pde, start, GEN6_PDE_SHIFT);
	}

	start = start_save;
	length = length_save;

	gen6_for_each_pde(pt, &ppgtt->pd, start, length, temp, pde) {
		DECLARE_BITMAP(tmp_bitmap, GEN6_PTES);

		bitmap_zero(tmp_bitmap, GEN6_PTES);
		bitmap_set(tmp_bitmap, gen6_pte_index(start),
			   gen6_pte_count(start, length));

		if (__test_and_clear_bit(pde, new_page_tables))
			gen6_write_pde(&ppgtt->pd, pde, pt);

		trace_i915_page_table_entry_map(vm, pde, pt,
					 gen6_pte_index(start),
					 gen6_pte_count(start, length),
					 GEN6_PTES);
		bitmap_or(pt->used_ptes, tmp_bitmap, pt->used_ptes,
				GEN6_PTES);
	}

	WARN_ON(!bitmap_empty(new_page_tables, I915_PDES));

	/* Make sure write is complete before other code can use this page
	 * table. Also require for WC mapped PTEs */
	readl(dev_priv->gtt.gsm);

	mark_tlbs_dirty(ppgtt);
	return 0;

unwind_out:
	for_each_set_bit(pde, new_page_tables, I915_PDES) {
		struct i915_page_table *pt = ppgtt->pd.page_table[pde];

		ppgtt->pd.page_table[pde] = vm->scratch_pt;
		free_pt(vm->dev, pt);
	}

	mark_tlbs_dirty(ppgtt);
	return ret;
}

static int gen6_init_scratch(struct i915_address_space *vm)
{
	struct drm_device *dev = vm->dev;

	vm->scratch_page = alloc_scratch_page(dev);
	if (IS_ERR(vm->scratch_page))
		return PTR_ERR(vm->scratch_page);

	vm->scratch_pt = alloc_pt(dev);
	if (IS_ERR(vm->scratch_pt)) {
		free_scratch_page(dev, vm->scratch_page);
		return PTR_ERR(vm->scratch_pt);
	}

	gen6_initialize_pt(vm, vm->scratch_pt);

	return 0;
}

static void gen6_free_scratch(struct i915_address_space *vm)
{
	struct drm_device *dev = vm->dev;

	free_pt(dev, vm->scratch_pt);
	free_scratch_page(dev, vm->scratch_page);
}

static void gen6_ppgtt_cleanup(struct i915_address_space *vm)
{
	struct i915_hw_ppgtt *ppgtt =
		container_of(vm, struct i915_hw_ppgtt, base);
	struct i915_page_table *pt;
	uint32_t pde;

	drm_mm_remove_node(&ppgtt->node);

	gen6_for_all_pdes(pt, ppgtt, pde) {
		if (pt != vm->scratch_pt)
			free_pt(ppgtt->base.dev, pt);
	}

	gen6_free_scratch(vm);
}

static int gen6_ppgtt_allocate_page_directories(struct i915_hw_ppgtt *ppgtt)
{
	struct i915_address_space *vm = &ppgtt->base;
	struct drm_device *dev = ppgtt->base.dev;
	struct drm_i915_private *dev_priv = dev->dev_private;
	bool retried = false;
	int ret;

	/* PPGTT PDEs reside in the GGTT and consists of 512 entries. The
	 * allocator works in address space sizes, so it's multiplied by page
	 * size. We allocate at the top of the GTT to avoid fragmentation.
	 */
	BUG_ON(!drm_mm_initialized(&dev_priv->gtt.base.mm));

	ret = gen6_init_scratch(vm);
	if (ret)
		return ret;

alloc:
	ret = drm_mm_insert_node_in_range_generic(&dev_priv->gtt.base.mm,
						  &ppgtt->node, GEN6_PD_SIZE,
						  GEN6_PD_ALIGN, 0,
						  0, dev_priv->gtt.base.total,
						  DRM_MM_TOPDOWN);
	if (ret == -ENOSPC && !retried) {
		ret = i915_gem_evict_something(dev, &dev_priv->gtt.base,
					       GEN6_PD_SIZE, GEN6_PD_ALIGN,
					       I915_CACHE_NONE,
					       0, dev_priv->gtt.base.total,
					       0);
		if (ret)
			goto err_out;

		retried = true;
		goto alloc;
	}

	if (ret)
		goto err_out;


	if (ppgtt->node.start < dev_priv->gtt.mappable_end)
		DRM_DEBUG("Forced to use aperture for PDEs\n");

	return 0;

err_out:
	gen6_free_scratch(vm);
	return ret;
}

static int gen6_ppgtt_alloc(struct i915_hw_ppgtt *ppgtt)
{
	return gen6_ppgtt_allocate_page_directories(ppgtt);
}

static void gen6_scratch_va_range(struct i915_hw_ppgtt *ppgtt,
				  uint64_t start, uint64_t length)
{
	struct i915_page_table *unused;
	uint32_t pde, temp;

	gen6_for_each_pde(unused, &ppgtt->pd, start, length, temp, pde)
		ppgtt->pd.page_table[pde] = ppgtt->base.scratch_pt;
}

static int gen6_ppgtt_init(struct i915_hw_ppgtt *ppgtt)
{
	struct drm_device *dev = ppgtt->base.dev;
	struct drm_i915_private *dev_priv = dev->dev_private;
	int ret;

	ppgtt->base.pte_encode = dev_priv->gtt.base.pte_encode;
	if (IS_GEN6(dev)) {
		ppgtt->switch_mm = gen6_mm_switch;
	} else if (IS_HASWELL(dev)) {
		ppgtt->switch_mm = hsw_mm_switch;
	} else if (IS_GEN7(dev)) {
		ppgtt->switch_mm = gen7_mm_switch;
	} else
		BUG();

	if (intel_vgpu_active(dev))
		ppgtt->switch_mm = vgpu_mm_switch;

	ret = gen6_ppgtt_alloc(ppgtt);
	if (ret)
		return ret;

	ppgtt->base.allocate_va_range = gen6_alloc_va_range;
	ppgtt->base.clear_range = gen6_ppgtt_clear_range;
	ppgtt->base.insert_entries = gen6_ppgtt_insert_entries;
	ppgtt->base.unbind_vma = ppgtt_unbind_vma;
	ppgtt->base.bind_vma = ppgtt_bind_vma;
	ppgtt->base.cleanup = gen6_ppgtt_cleanup;
	ppgtt->base.start = 0;
	ppgtt->base.total = I915_PDES * GEN6_PTES * PAGE_SIZE;
	ppgtt->debug_dump = gen6_dump_ppgtt;

	ppgtt->pd.base.ggtt_offset =
		ppgtt->node.start / PAGE_SIZE * sizeof(gen6_pte_t);

	ppgtt->pd_addr = (gen6_pte_t __iomem *)dev_priv->gtt.gsm +
		ppgtt->pd.base.ggtt_offset / sizeof(gen6_pte_t);

	gen6_scratch_va_range(ppgtt, 0, ppgtt->base.total);

	gen6_write_page_range(dev_priv, &ppgtt->pd, 0, ppgtt->base.total);

	DRM_DEBUG_DRIVER("Allocated pde space (%lldM) at GTT entry: %llx\n",
			 ppgtt->node.size >> 20,
			 ppgtt->node.start / PAGE_SIZE);

	DRM_DEBUG("Adding PPGTT at offset %x\n",
		  ppgtt->pd.base.ggtt_offset << 10);

	return 0;
}

static int __hw_ppgtt_init(struct drm_device *dev, struct i915_hw_ppgtt *ppgtt)
{
	ppgtt->base.dev = dev;

	if (INTEL_INFO(dev)->gen < 8)
		return gen6_ppgtt_init(ppgtt);
	else
		return gen8_ppgtt_init(ppgtt);
}

int i915_ppgtt_init(struct drm_device *dev, struct i915_hw_ppgtt *ppgtt)
{
	struct drm_i915_private *dev_priv = dev->dev_private;
	int ret = 0;

	ret = __hw_ppgtt_init(dev, ppgtt);
	if (ret == 0) {
		kref_init(&ppgtt->ref);
		drm_mm_init(&ppgtt->base.mm, ppgtt->base.start,
			    ppgtt->base.total);
		i915_init_vm(dev_priv, &ppgtt->base);
	}

	return ret;
}

int i915_ppgtt_init_hw(struct drm_device *dev)
{
	/* In the case of execlists, PPGTT is enabled by the context descriptor
	 * and the PDPs are contained within the context itself.  We don't
	 * need to do anything here. */
	if (i915.enable_execlists)
		return 0;

	if (!USES_PPGTT(dev))
		return 0;

	if (IS_GEN6(dev))
		gen6_ppgtt_enable(dev);
	else if (IS_GEN7(dev))
		gen7_ppgtt_enable(dev);
	else if (INTEL_INFO(dev)->gen >= 8)
		gen8_ppgtt_enable(dev);
	else
		MISSING_CASE(INTEL_INFO(dev)->gen);

	return 0;
}

int i915_ppgtt_init_ring(struct drm_i915_gem_request *req)
{
	struct drm_i915_private *dev_priv = req->ring->dev->dev_private;
	struct i915_hw_ppgtt *ppgtt = dev_priv->mm.aliasing_ppgtt;

	if (i915.enable_execlists)
		return 0;

	if (!ppgtt)
		return 0;

	return ppgtt->switch_mm(ppgtt, req);
}

struct i915_hw_ppgtt *
i915_ppgtt_create(struct drm_device *dev, struct drm_i915_file_private *fpriv)
{
	struct i915_hw_ppgtt *ppgtt;
	int ret;

	ppgtt = kzalloc(sizeof(*ppgtt), GFP_KERNEL);
	if (!ppgtt)
		return ERR_PTR(-ENOMEM);

	ret = i915_ppgtt_init(dev, ppgtt);
	if (ret) {
		kfree(ppgtt);
		return ERR_PTR(ret);
	}

	ppgtt->file_priv = fpriv;

	trace_i915_ppgtt_create(&ppgtt->base);

	return ppgtt;
}

void  i915_ppgtt_release(struct kref *kref)
{
	struct i915_hw_ppgtt *ppgtt =
		container_of(kref, struct i915_hw_ppgtt, ref);

	trace_i915_ppgtt_release(&ppgtt->base);

	/* vmas should already be unbound */
	WARN_ON(!list_empty(&ppgtt->base.active_list));
	WARN_ON(!list_empty(&ppgtt->base.inactive_list));

	list_del(&ppgtt->base.global_link);
	drm_mm_takedown(&ppgtt->base.mm);

	ppgtt->base.cleanup(&ppgtt->base);
	kfree(ppgtt);
}

extern int intel_iommu_gfx_mapped;
/* Certain Gen5 chipsets require require idling the GPU before
 * unmapping anything from the GTT when VT-d is enabled.
 */
static bool needs_idle_maps(struct drm_device *dev)
{
#ifdef CONFIG_INTEL_IOMMU
	/* Query intel_iommu to see if we need the workaround. Presumably that
	 * was loaded first.
	 */
	if (IS_GEN5(dev) && IS_MOBILE(dev) && intel_iommu_gfx_mapped)
		return true;
#endif
	return false;
}

static bool do_idling(struct drm_i915_private *dev_priv)
{
	bool ret = dev_priv->mm.interruptible;

	if (unlikely(dev_priv->gtt.do_idle_maps)) {
		dev_priv->mm.interruptible = false;
		if (i915_gpu_idle(dev_priv->dev)) {
			DRM_ERROR("Couldn't idle GPU\n");
			/* Wait a bit, in hopes it avoids the hang */
			udelay(10);
		}
	}

	return ret;
}

static void undo_idling(struct drm_i915_private *dev_priv, bool interruptible)
{
	if (unlikely(dev_priv->gtt.do_idle_maps))
		dev_priv->mm.interruptible = interruptible;
}

void i915_check_and_clear_faults(struct drm_device *dev)
{
	struct drm_i915_private *dev_priv = dev->dev_private;
	struct intel_engine_cs *ring;
	int i;

	if (INTEL_INFO(dev)->gen < 6)
		return;

	for_each_ring(ring, dev_priv, i) {
		u32 fault_reg;
		fault_reg = I915_READ(RING_FAULT_REG(ring));
		if (fault_reg & RING_FAULT_VALID) {
			DRM_DEBUG_DRIVER("Unexpected fault\n"
					 "\tAddr: 0x%08lx\n"
					 "\tAddress space: %s\n"
					 "\tSource ID: %d\n"
					 "\tType: %d\n",
					 fault_reg & PAGE_MASK,
					 fault_reg & RING_FAULT_GTTSEL_MASK ? "GGTT" : "PPGTT",
					 RING_FAULT_SRCID(fault_reg),
					 RING_FAULT_FAULT_TYPE(fault_reg));
			I915_WRITE(RING_FAULT_REG(ring),
				   fault_reg & ~RING_FAULT_VALID);
		}
	}
	POSTING_READ(RING_FAULT_REG(&dev_priv->ring[RCS]));
}

static void i915_ggtt_flush(struct drm_i915_private *dev_priv)
{
	if (INTEL_INFO(dev_priv->dev)->gen < 6) {
		intel_gtt_chipset_flush();
	} else {
		I915_WRITE(GFX_FLSH_CNTL_GEN6, GFX_FLSH_CNTL_EN);
		POSTING_READ(GFX_FLSH_CNTL_GEN6);
	}
}

void i915_gem_suspend_gtt_mappings(struct drm_device *dev)
{
	struct drm_i915_private *dev_priv = dev->dev_private;

	/* Don't bother messing with faults pre GEN6 as we have little
	 * documentation supporting that it's a good idea.
	 */
	if (INTEL_INFO(dev)->gen < 6)
		return;

	i915_check_and_clear_faults(dev);

	dev_priv->gtt.base.clear_range(&dev_priv->gtt.base,
				       dev_priv->gtt.base.start,
				       dev_priv->gtt.base.total,
				       true);

	i915_ggtt_flush(dev_priv);
}

int i915_gem_gtt_prepare_object(struct drm_i915_gem_object *obj)
{
	if (!dma_map_sg(&obj->base.dev->pdev->dev,
			obj->pages->sgl, obj->pages->nents,
			PCI_DMA_BIDIRECTIONAL))
		return -ENOSPC;

	return 0;
}

static void gen8_set_pte(void __iomem *addr, gen8_pte_t pte)
{
#ifdef writeq
	writeq(pte, addr);
#else
	iowrite32((u32)pte, addr);
	iowrite32(pte >> 32, addr + 4);
#endif
}

static void gen8_ggtt_insert_entries(struct i915_address_space *vm,
				     struct sg_table *st,
				     uint64_t start,
				     enum i915_cache_level level, u32 unused)
{
	struct drm_i915_private *dev_priv = vm->dev->dev_private;
	unsigned first_entry = start >> PAGE_SHIFT;
	gen8_pte_t __iomem *gtt_entries =
		(gen8_pte_t __iomem *)dev_priv->gtt.gsm + first_entry;
	int i = 0;
	struct sg_page_iter sg_iter;
	dma_addr_t addr = 0; /* shut up gcc */

	for_each_sg_page(st->sgl, &sg_iter, st->nents, 0) {
		addr = sg_dma_address(sg_iter.sg) +
			(sg_iter.sg_pgoffset << PAGE_SHIFT);
		gen8_set_pte(&gtt_entries[i],
			     gen8_pte_encode(addr, level, true));
		i++;
	}

	/*
	 * XXX: This serves as a posting read to make sure that the PTE has
	 * actually been updated. There is some concern that even though
	 * registers and PTEs are within the same BAR that they are potentially
	 * of NUMA access patterns. Therefore, even with the way we assume
	 * hardware should work, we must keep this posting read for paranoia.
	 */
	if (i != 0)
		WARN_ON(readq(&gtt_entries[i-1])
			!= gen8_pte_encode(addr, level, true));

	/* This next bit makes the above posting read even more important. We
	 * want to flush the TLBs only after we're certain all the PTE updates
	 * have finished.
	 */
	I915_WRITE(GFX_FLSH_CNTL_GEN6, GFX_FLSH_CNTL_EN);
	POSTING_READ(GFX_FLSH_CNTL_GEN6);
}

/*
 * Binds an object into the global gtt with the specified cache level. The object
 * will be accessible to the GPU via commands whose operands reference offsets
 * within the global GTT as well as accessible by the GPU through the GMADR
 * mapped BAR (dev_priv->mm.gtt->gtt).
 */
static void gen6_ggtt_insert_entries(struct i915_address_space *vm,
				     struct sg_table *st,
				     uint64_t start,
				     enum i915_cache_level level, u32 flags)
{
	struct drm_i915_private *dev_priv = vm->dev->dev_private;
	unsigned first_entry = start >> PAGE_SHIFT;
	gen6_pte_t __iomem *gtt_entries =
		(gen6_pte_t __iomem *)dev_priv->gtt.gsm + first_entry;
	int i = 0;
	struct sg_page_iter sg_iter;
	dma_addr_t addr = 0;

	for_each_sg_page(st->sgl, &sg_iter, st->nents, 0) {
		addr = sg_page_iter_dma_address(&sg_iter);
		iowrite32(vm->pte_encode(addr, level, true, flags), &gtt_entries[i]);
		i++;
	}

	/* XXX: This serves as a posting read to make sure that the PTE has
	 * actually been updated. There is some concern that even though
	 * registers and PTEs are within the same BAR that they are potentially
	 * of NUMA access patterns. Therefore, even with the way we assume
	 * hardware should work, we must keep this posting read for paranoia.
	 */
	if (i != 0) {
		unsigned long gtt = readl(&gtt_entries[i-1]);
		WARN_ON(gtt != vm->pte_encode(addr, level, true, flags));
	}

	/* This next bit makes the above posting read even more important. We
	 * want to flush the TLBs only after we're certain all the PTE updates
	 * have finished.
	 */
	I915_WRITE(GFX_FLSH_CNTL_GEN6, GFX_FLSH_CNTL_EN);
	POSTING_READ(GFX_FLSH_CNTL_GEN6);
}

static void gen8_ggtt_clear_range(struct i915_address_space *vm,
				  uint64_t start,
				  uint64_t length,
				  bool use_scratch)
{
	struct drm_i915_private *dev_priv = vm->dev->dev_private;
	unsigned first_entry = start >> PAGE_SHIFT;
	unsigned num_entries = length >> PAGE_SHIFT;
	gen8_pte_t scratch_pte, __iomem *gtt_base =
		(gen8_pte_t __iomem *) dev_priv->gtt.gsm + first_entry;
	const int max_entries = gtt_total_entries(dev_priv->gtt) - first_entry;
	int i;

	if (WARN(num_entries > max_entries,
		 "First entry = %d; Num entries = %d (max=%d)\n",
		 first_entry, num_entries, max_entries))
		num_entries = max_entries;

	scratch_pte = gen8_pte_encode(px_dma(vm->scratch_page),
				      I915_CACHE_LLC,
				      use_scratch);
	for (i = 0; i < num_entries; i++)
		gen8_set_pte(&gtt_base[i], scratch_pte);
	readl(gtt_base);
}

static void gen6_ggtt_clear_range(struct i915_address_space *vm,
				  uint64_t start,
				  uint64_t length,
				  bool use_scratch)
{
	struct drm_i915_private *dev_priv = vm->dev->dev_private;
	unsigned first_entry = start >> PAGE_SHIFT;
	unsigned num_entries = length >> PAGE_SHIFT;
	gen6_pte_t scratch_pte, __iomem *gtt_base =
		(gen6_pte_t __iomem *) dev_priv->gtt.gsm + first_entry;
	const int max_entries = gtt_total_entries(dev_priv->gtt) - first_entry;
	int i;

	if (WARN(num_entries > max_entries,
		 "First entry = %d; Num entries = %d (max=%d)\n",
		 first_entry, num_entries, max_entries))
		num_entries = max_entries;

	scratch_pte = vm->pte_encode(px_dma(vm->scratch_page),
				     I915_CACHE_LLC, use_scratch, 0);

	for (i = 0; i < num_entries; i++)
		iowrite32(scratch_pte, &gtt_base[i]);
	readl(gtt_base);
}

static void i915_ggtt_insert_entries(struct i915_address_space *vm,
				     struct sg_table *pages,
				     uint64_t start,
				     enum i915_cache_level cache_level, u32 unused)
{
	unsigned int flags = (cache_level == I915_CACHE_NONE) ?
		AGP_USER_MEMORY : AGP_USER_CACHED_MEMORY;

	intel_gtt_insert_sg_entries(pages, start >> PAGE_SHIFT, flags);

}

static void i915_ggtt_clear_range(struct i915_address_space *vm,
				  uint64_t start,
				  uint64_t length,
				  bool unused)
{
	unsigned first_entry = start >> PAGE_SHIFT;
	unsigned num_entries = length >> PAGE_SHIFT;
	intel_gtt_clear_range(first_entry, num_entries);
}

static int ggtt_bind_vma(struct i915_vma *vma,
			 enum i915_cache_level cache_level,
			 u32 flags)
{
	struct drm_device *dev = vma->vm->dev;
	struct drm_i915_private *dev_priv = dev->dev_private;
	struct drm_i915_gem_object *obj = vma->obj;
	struct sg_table *pages = obj->pages;
	u32 pte_flags = 0;
	int ret;

	ret = i915_get_ggtt_vma_pages(vma);
	if (ret)
		return ret;
	pages = vma->ggtt_view.pages;

	/* Currently applicable only to VLV */
	if (obj->gt_ro)
		pte_flags |= PTE_READ_ONLY;


	if (!dev_priv->mm.aliasing_ppgtt || flags & GLOBAL_BIND) {
		vma->vm->insert_entries(vma->vm, pages,
					vma->node.start,
					cache_level, pte_flags);
	}

	if (dev_priv->mm.aliasing_ppgtt && flags & LOCAL_BIND) {
		struct i915_hw_ppgtt *appgtt = dev_priv->mm.aliasing_ppgtt;
		appgtt->base.insert_entries(&appgtt->base, pages,
					    vma->node.start,
					    cache_level, pte_flags);
	}

	return 0;
}

static void ggtt_unbind_vma(struct i915_vma *vma)
{
	struct drm_device *dev = vma->vm->dev;
	struct drm_i915_private *dev_priv = dev->dev_private;
	struct drm_i915_gem_object *obj = vma->obj;
	const uint64_t size = min_t(uint64_t,
				    obj->base.size,
				    vma->node.size);

	if (vma->bound & GLOBAL_BIND) {
		vma->vm->clear_range(vma->vm,
				     vma->node.start,
				     size,
				     true);
	}

	if (dev_priv->mm.aliasing_ppgtt && vma->bound & LOCAL_BIND) {
		struct i915_hw_ppgtt *appgtt = dev_priv->mm.aliasing_ppgtt;

		appgtt->base.clear_range(&appgtt->base,
					 vma->node.start,
					 size,
					 true);
	}
}

void i915_gem_gtt_finish_object(struct drm_i915_gem_object *obj)
{
	struct drm_device *dev = obj->base.dev;
	struct drm_i915_private *dev_priv = dev->dev_private;
	bool interruptible;

	interruptible = do_idling(dev_priv);

	dma_unmap_sg(&dev->pdev->dev, obj->pages->sgl, obj->pages->nents,
		     PCI_DMA_BIDIRECTIONAL);

	undo_idling(dev_priv, interruptible);
}

static void i915_gtt_color_adjust(struct drm_mm_node *node,
				  unsigned long color,
				  u64 *start,
				  u64 *end)
{
	if (node->color != color)
		*start += 4096;

	if (!list_empty(&node->node_list)) {
		node = list_entry(node->node_list.next,
				  struct drm_mm_node,
				  node_list);
		if (node->allocated && node->color != color)
			*end -= 4096;
	}
}

static int i915_gem_setup_global_gtt(struct drm_device *dev,
				     unsigned long start,
				     unsigned long mappable_end,
				     unsigned long end)
{
	/* Let GEM Manage all of the aperture.
	 *
	 * However, leave one page at the end still bound to the scratch page.
	 * There are a number of places where the hardware apparently prefetches
	 * past the end of the object, and we've seen multiple hangs with the
	 * GPU head pointer stuck in a batchbuffer bound at the last page of the
	 * aperture.  One page should be enough to keep any prefetching inside
	 * of the aperture.
	 */
	struct drm_i915_private *dev_priv = dev->dev_private;
	struct i915_address_space *ggtt_vm = &dev_priv->gtt.base;
	struct drm_mm_node *entry;
	struct drm_i915_gem_object *obj;
	unsigned long hole_start, hole_end;
	int ret;

	BUG_ON(mappable_end > end);

	/* Subtract the guard page ... */
	drm_mm_init(&ggtt_vm->mm, start, end - start - PAGE_SIZE);

	dev_priv->gtt.base.start = start;
	dev_priv->gtt.base.total = end - start;

	if (intel_vgpu_active(dev)) {
		ret = intel_vgt_balloon(dev);
		if (ret)
			return ret;
	}

	if (!HAS_LLC(dev))
		dev_priv->gtt.base.mm.color_adjust = i915_gtt_color_adjust;

	/* Mark any preallocated objects as occupied */
	list_for_each_entry(obj, &dev_priv->mm.bound_list, global_list) {
		struct i915_vma *vma = i915_gem_obj_to_vma(obj, ggtt_vm);

		DRM_DEBUG_KMS("reserving preallocated space: %lx + %zx\n",
			      i915_gem_obj_ggtt_offset(obj), obj->base.size);

		WARN_ON(i915_gem_obj_ggtt_bound(obj));
		ret = drm_mm_reserve_node(&ggtt_vm->mm, &vma->node);
		if (ret) {
			DRM_DEBUG_KMS("Reservation failed: %i\n", ret);
			return ret;
		}
		vma->bound |= GLOBAL_BIND;
	}

	/* Clear any non-preallocated blocks */
	drm_mm_for_each_hole(entry, &ggtt_vm->mm, hole_start, hole_end) {
		DRM_DEBUG_KMS("clearing unused GTT space: [%lx, %lx]\n",
			      hole_start, hole_end);
		ggtt_vm->clear_range(ggtt_vm, hole_start,
				     hole_end - hole_start, true);
	}

	/* And finally clear the reserved guard page */
	ggtt_vm->clear_range(ggtt_vm, end - PAGE_SIZE, PAGE_SIZE, true);

	if (USES_PPGTT(dev) && !USES_FULL_PPGTT(dev)) {
		struct i915_hw_ppgtt *ppgtt;

		ppgtt = kzalloc(sizeof(*ppgtt), GFP_KERNEL);
		if (!ppgtt)
			return -ENOMEM;

		ret = __hw_ppgtt_init(dev, ppgtt);
		if (ret) {
			ppgtt->base.cleanup(&ppgtt->base);
			kfree(ppgtt);
			return ret;
		}

		if (ppgtt->base.allocate_va_range)
			ret = ppgtt->base.allocate_va_range(&ppgtt->base, 0,
							    ppgtt->base.total);
		if (ret) {
			ppgtt->base.cleanup(&ppgtt->base);
			kfree(ppgtt);
			return ret;
		}

		ppgtt->base.clear_range(&ppgtt->base,
					ppgtt->base.start,
					ppgtt->base.total,
					true);

		dev_priv->mm.aliasing_ppgtt = ppgtt;
	}

	return 0;
}

void i915_gem_init_global_gtt(struct drm_device *dev)
{
	struct drm_i915_private *dev_priv = dev->dev_private;
	u64 gtt_size, mappable_size;

	gtt_size = dev_priv->gtt.base.total;
	mappable_size = dev_priv->gtt.mappable_end;

	i915_gem_setup_global_gtt(dev, 0, mappable_size, gtt_size);
}

void i915_global_gtt_cleanup(struct drm_device *dev)
{
	struct drm_i915_private *dev_priv = dev->dev_private;
	struct i915_address_space *vm = &dev_priv->gtt.base;

	if (dev_priv->mm.aliasing_ppgtt) {
		struct i915_hw_ppgtt *ppgtt = dev_priv->mm.aliasing_ppgtt;

		ppgtt->base.cleanup(&ppgtt->base);
	}

	if (drm_mm_initialized(&vm->mm)) {
		if (intel_vgpu_active(dev))
			intel_vgt_deballoon();

		drm_mm_takedown(&vm->mm);
		list_del(&vm->global_link);
	}

	vm->cleanup(vm);
}

static unsigned int gen6_get_total_gtt_size(u16 snb_gmch_ctl)
{
	snb_gmch_ctl >>= SNB_GMCH_GGMS_SHIFT;
	snb_gmch_ctl &= SNB_GMCH_GGMS_MASK;
	return snb_gmch_ctl << 20;
}

static unsigned int gen8_get_total_gtt_size(u16 bdw_gmch_ctl)
{
	bdw_gmch_ctl >>= BDW_GMCH_GGMS_SHIFT;
	bdw_gmch_ctl &= BDW_GMCH_GGMS_MASK;
	if (bdw_gmch_ctl)
		bdw_gmch_ctl = 1 << bdw_gmch_ctl;

#ifdef CONFIG_X86_32
	/* Limit 32b platforms to a 2GB GGTT: 4 << 20 / pte size * PAGE_SIZE */
	if (bdw_gmch_ctl > 4)
		bdw_gmch_ctl = 4;
#endif

	return bdw_gmch_ctl << 20;
}

static unsigned int chv_get_total_gtt_size(u16 gmch_ctrl)
{
	gmch_ctrl >>= SNB_GMCH_GGMS_SHIFT;
	gmch_ctrl &= SNB_GMCH_GGMS_MASK;

	if (gmch_ctrl)
		return 1 << (20 + gmch_ctrl);

	return 0;
}

static size_t gen6_get_stolen_size(u16 snb_gmch_ctl)
{
	snb_gmch_ctl >>= SNB_GMCH_GMS_SHIFT;
	snb_gmch_ctl &= SNB_GMCH_GMS_MASK;
	return snb_gmch_ctl << 25; /* 32 MB units */
}

static size_t gen8_get_stolen_size(u16 bdw_gmch_ctl)
{
	bdw_gmch_ctl >>= BDW_GMCH_GMS_SHIFT;
	bdw_gmch_ctl &= BDW_GMCH_GMS_MASK;
	return bdw_gmch_ctl << 25; /* 32 MB units */
}

static size_t chv_get_stolen_size(u16 gmch_ctrl)
{
	gmch_ctrl >>= SNB_GMCH_GMS_SHIFT;
	gmch_ctrl &= SNB_GMCH_GMS_MASK;

	/*
	 * 0x0  to 0x10: 32MB increments starting at 0MB
	 * 0x11 to 0x16: 4MB increments starting at 8MB
	 * 0x17 to 0x1d: 4MB increments start at 36MB
	 */
	if (gmch_ctrl < 0x11)
		return gmch_ctrl << 25;
	else if (gmch_ctrl < 0x17)
		return (gmch_ctrl - 0x11 + 2) << 22;
	else
		return (gmch_ctrl - 0x17 + 9) << 22;
}

static size_t gen9_get_stolen_size(u16 gen9_gmch_ctl)
{
	gen9_gmch_ctl >>= BDW_GMCH_GMS_SHIFT;
	gen9_gmch_ctl &= BDW_GMCH_GMS_MASK;

	if (gen9_gmch_ctl < 0xf0)
		return gen9_gmch_ctl << 25; /* 32 MB units */
	else
		/* 4MB increments starting at 0xf0 for 4MB */
		return (gen9_gmch_ctl - 0xf0 + 1) << 22;
}

static int ggtt_probe_common(struct drm_device *dev,
			     size_t gtt_size)
{
	struct drm_i915_private *dev_priv = dev->dev_private;
	struct i915_page_scratch *scratch_page;
	phys_addr_t gtt_phys_addr;

	/* For Modern GENs the PTEs and register space are split in the BAR */
	gtt_phys_addr = pci_resource_start(dev->pdev, 0) +
		(pci_resource_len(dev->pdev, 0) / 2);

	/*
	 * On BXT writes larger than 64 bit to the GTT pagetable range will be
	 * dropped. For WC mappings in general we have 64 byte burst writes
	 * when the WC buffer is flushed, so we can't use it, but have to
	 * resort to an uncached mapping. The WC issue is easily caught by the
	 * readback check when writing GTT PTE entries.
	 */
	if (IS_BROXTON(dev))
		dev_priv->gtt.gsm = ioremap_nocache(gtt_phys_addr, gtt_size);
	else
		dev_priv->gtt.gsm = ioremap_wc(gtt_phys_addr, gtt_size);
	if (!dev_priv->gtt.gsm) {
		DRM_ERROR("Failed to map the gtt page table\n");
		return -ENOMEM;
	}

	scratch_page = alloc_scratch_page(dev);
	if (IS_ERR(scratch_page)) {
		DRM_ERROR("Scratch setup failed\n");
		/* iounmap will also get called at remove, but meh */
		iounmap(dev_priv->gtt.gsm);
		return PTR_ERR(scratch_page);
	}

	dev_priv->gtt.base.scratch_page = scratch_page;

	return 0;
}

/* The GGTT and PPGTT need a private PPAT setup in order to handle cacheability
 * bits. When using advanced contexts each context stores its own PAT, but
 * writing this data shouldn't be harmful even in those cases. */
static void bdw_setup_private_ppat(struct drm_i915_private *dev_priv)
{
	uint64_t pat;

	pat = GEN8_PPAT(0, GEN8_PPAT_WB | GEN8_PPAT_LLC)     | /* for normal objects, no eLLC */
	      GEN8_PPAT(1, GEN8_PPAT_WC | GEN8_PPAT_LLCELLC) | /* for something pointing to ptes? */
	      GEN8_PPAT(2, GEN8_PPAT_WT | GEN8_PPAT_LLCELLC) | /* for scanout with eLLC */
	      GEN8_PPAT(3, GEN8_PPAT_UC)                     | /* Uncached objects, mostly for scanout */
	      GEN8_PPAT(4, GEN8_PPAT_WB | GEN8_PPAT_LLCELLC | GEN8_PPAT_AGE(0)) |
	      GEN8_PPAT(5, GEN8_PPAT_WB | GEN8_PPAT_LLCELLC | GEN8_PPAT_AGE(1)) |
	      GEN8_PPAT(6, GEN8_PPAT_WB | GEN8_PPAT_LLCELLC | GEN8_PPAT_AGE(2)) |
	      GEN8_PPAT(7, GEN8_PPAT_WB | GEN8_PPAT_LLCELLC | GEN8_PPAT_AGE(3));

	if (!USES_PPGTT(dev_priv->dev))
		/* Spec: "For GGTT, there is NO pat_sel[2:0] from the entry,
		 * so RTL will always use the value corresponding to
		 * pat_sel = 000".
		 * So let's disable cache for GGTT to avoid screen corruptions.
		 * MOCS still can be used though.
		 * - System agent ggtt writes (i.e. cpu gtt mmaps) already work
		 * before this patch, i.e. the same uncached + snooping access
		 * like on gen6/7 seems to be in effect.
		 * - So this just fixes blitter/render access. Again it looks
		 * like it's not just uncached access, but uncached + snooping.
		 * So we can still hold onto all our assumptions wrt cpu
		 * clflushing on LLC machines.
		 */
		pat = GEN8_PPAT(0, GEN8_PPAT_UC);

	/* XXX: spec defines this as 2 distinct registers. It's unclear if a 64b
	 * write would work. */
	I915_WRITE(GEN8_PRIVATE_PAT, pat);
	I915_WRITE(GEN8_PRIVATE_PAT + 4, pat >> 32);
}

static void chv_setup_private_ppat(struct drm_i915_private *dev_priv)
{
	uint64_t pat;

	/*
	 * Map WB on BDW to snooped on CHV.
	 *
	 * Only the snoop bit has meaning for CHV, the rest is
	 * ignored.
	 *
	 * The hardware will never snoop for certain types of accesses:
	 * - CPU GTT (GMADR->GGTT->no snoop->memory)
	 * - PPGTT page tables
	 * - some other special cycles
	 *
	 * As with BDW, we also need to consider the following for GT accesses:
	 * "For GGTT, there is NO pat_sel[2:0] from the entry,
	 * so RTL will always use the value corresponding to
	 * pat_sel = 000".
	 * Which means we must set the snoop bit in PAT entry 0
	 * in order to keep the global status page working.
	 */
	pat = GEN8_PPAT(0, CHV_PPAT_SNOOP) |
	      GEN8_PPAT(1, 0) |
	      GEN8_PPAT(2, 0) |
	      GEN8_PPAT(3, 0) |
	      GEN8_PPAT(4, CHV_PPAT_SNOOP) |
	      GEN8_PPAT(5, CHV_PPAT_SNOOP) |
	      GEN8_PPAT(6, CHV_PPAT_SNOOP) |
	      GEN8_PPAT(7, CHV_PPAT_SNOOP);

	I915_WRITE(GEN8_PRIVATE_PAT, pat);
	I915_WRITE(GEN8_PRIVATE_PAT + 4, pat >> 32);
}

static int gen8_gmch_probe(struct drm_device *dev,
			   u64 *gtt_total,
			   size_t *stolen,
			   phys_addr_t *mappable_base,
			   u64 *mappable_end)
{
	struct drm_i915_private *dev_priv = dev->dev_private;
	u64 gtt_size;
	u16 snb_gmch_ctl;
	int ret;

	/* TODO: We're not aware of mappable constraints on gen8 yet */
	*mappable_base = pci_resource_start(dev->pdev, 2);
	*mappable_end = pci_resource_len(dev->pdev, 2);

	if (!pci_set_dma_mask(dev->pdev, DMA_BIT_MASK(39)))
		pci_set_consistent_dma_mask(dev->pdev, DMA_BIT_MASK(39));

	pci_read_config_word(dev->pdev, SNB_GMCH_CTRL, &snb_gmch_ctl);

	if (INTEL_INFO(dev)->gen >= 9) {
		*stolen = gen9_get_stolen_size(snb_gmch_ctl);
		gtt_size = gen8_get_total_gtt_size(snb_gmch_ctl);
	} else if (IS_CHERRYVIEW(dev)) {
		*stolen = chv_get_stolen_size(snb_gmch_ctl);
		gtt_size = chv_get_total_gtt_size(snb_gmch_ctl);
	} else {
		*stolen = gen8_get_stolen_size(snb_gmch_ctl);
		gtt_size = gen8_get_total_gtt_size(snb_gmch_ctl);
	}

	*gtt_total = (gtt_size / sizeof(gen8_pte_t)) << PAGE_SHIFT;

	if (IS_CHERRYVIEW(dev) || IS_BROXTON(dev))
		chv_setup_private_ppat(dev_priv);
	else
		bdw_setup_private_ppat(dev_priv);

	ret = ggtt_probe_common(dev, gtt_size);

	dev_priv->gtt.base.clear_range = gen8_ggtt_clear_range;
	dev_priv->gtt.base.insert_entries = gen8_ggtt_insert_entries;
	dev_priv->gtt.base.bind_vma = ggtt_bind_vma;
	dev_priv->gtt.base.unbind_vma = ggtt_unbind_vma;

	return ret;
}

static int gen6_gmch_probe(struct drm_device *dev,
			   u64 *gtt_total,
			   size_t *stolen,
			   phys_addr_t *mappable_base,
			   u64 *mappable_end)
{
	struct drm_i915_private *dev_priv = dev->dev_private;
	unsigned int gtt_size;
	u16 snb_gmch_ctl;
	int ret;

	*mappable_base = pci_resource_start(dev->pdev, 2);
	*mappable_end = pci_resource_len(dev->pdev, 2);

	/* 64/512MB is the current min/max we actually know of, but this is just
	 * a coarse sanity check.
	 */
	if ((*mappable_end < (64<<20) || (*mappable_end > (512<<20)))) {
		DRM_ERROR("Unknown GMADR size (%llx)\n",
			  dev_priv->gtt.mappable_end);
		return -ENXIO;
	}

	if (!pci_set_dma_mask(dev->pdev, DMA_BIT_MASK(40)))
		pci_set_consistent_dma_mask(dev->pdev, DMA_BIT_MASK(40));
	pci_read_config_word(dev->pdev, SNB_GMCH_CTRL, &snb_gmch_ctl);

	*stolen = gen6_get_stolen_size(snb_gmch_ctl);

	gtt_size = gen6_get_total_gtt_size(snb_gmch_ctl);
	*gtt_total = (gtt_size / sizeof(gen6_pte_t)) << PAGE_SHIFT;

	ret = ggtt_probe_common(dev, gtt_size);

	dev_priv->gtt.base.clear_range = gen6_ggtt_clear_range;
	dev_priv->gtt.base.insert_entries = gen6_ggtt_insert_entries;
	dev_priv->gtt.base.bind_vma = ggtt_bind_vma;
	dev_priv->gtt.base.unbind_vma = ggtt_unbind_vma;

	return ret;
}

static void gen6_gmch_remove(struct i915_address_space *vm)
{

	struct i915_gtt *gtt = container_of(vm, struct i915_gtt, base);

	iounmap(gtt->gsm);
	free_scratch_page(vm->dev, vm->scratch_page);
}

static int i915_gmch_probe(struct drm_device *dev,
			   u64 *gtt_total,
			   size_t *stolen,
			   phys_addr_t *mappable_base,
			   u64 *mappable_end)
{
	struct drm_i915_private *dev_priv = dev->dev_private;
	int ret;

	ret = intel_gmch_probe(dev_priv->bridge_dev, dev_priv->dev->pdev, NULL);
	if (!ret) {
		DRM_ERROR("failed to set up gmch\n");
		return -EIO;
	}

	intel_gtt_get(gtt_total, stolen, mappable_base, mappable_end);

	dev_priv->gtt.do_idle_maps = needs_idle_maps(dev_priv->dev);
	dev_priv->gtt.base.insert_entries = i915_ggtt_insert_entries;
	dev_priv->gtt.base.clear_range = i915_ggtt_clear_range;
	dev_priv->gtt.base.bind_vma = ggtt_bind_vma;
	dev_priv->gtt.base.unbind_vma = ggtt_unbind_vma;

	if (unlikely(dev_priv->gtt.do_idle_maps))
		DRM_INFO("applying Ironlake quirks for intel_iommu\n");

	return 0;
}

static void i915_gmch_remove(struct i915_address_space *vm)
{
	intel_gmch_remove();
}

int i915_gem_gtt_init(struct drm_device *dev)
{
	struct drm_i915_private *dev_priv = dev->dev_private;
	struct i915_gtt *gtt = &dev_priv->gtt;
	int ret;

	if (INTEL_INFO(dev)->gen <= 5) {
		gtt->gtt_probe = i915_gmch_probe;
		gtt->base.cleanup = i915_gmch_remove;
	} else if (INTEL_INFO(dev)->gen < 8) {
		gtt->gtt_probe = gen6_gmch_probe;
		gtt->base.cleanup = gen6_gmch_remove;
		if (IS_HASWELL(dev) && dev_priv->ellc_size)
			gtt->base.pte_encode = iris_pte_encode;
		else if (IS_HASWELL(dev))
			gtt->base.pte_encode = hsw_pte_encode;
		else if (IS_VALLEYVIEW(dev))
			gtt->base.pte_encode = byt_pte_encode;
		else if (INTEL_INFO(dev)->gen >= 7)
			gtt->base.pte_encode = ivb_pte_encode;
		else
			gtt->base.pte_encode = snb_pte_encode;
	} else {
		dev_priv->gtt.gtt_probe = gen8_gmch_probe;
		dev_priv->gtt.base.cleanup = gen6_gmch_remove;
	}

	gtt->base.dev = dev;

	ret = gtt->gtt_probe(dev, &gtt->base.total, &gtt->stolen_size,
			     &gtt->mappable_base, &gtt->mappable_end);
	if (ret)
		return ret;

	/* GMADR is the PCI mmio aperture into the global GTT. */
	DRM_INFO("Memory usable by graphics device = %lluM\n",
		 gtt->base.total >> 20);
	DRM_DEBUG_DRIVER("GMADR size = %lldM\n", gtt->mappable_end >> 20);
	DRM_DEBUG_DRIVER("GTT stolen size = %zdM\n", gtt->stolen_size >> 20);
#ifdef CONFIG_INTEL_IOMMU
	if (intel_iommu_gfx_mapped)
		DRM_INFO("VT-d active for gfx access\n");
#endif
	/*
	 * i915.enable_ppgtt is read-only, so do an early pass to validate the
	 * user's requested state against the hardware/driver capabilities.  We
	 * do this now so that we can print out any log messages once rather
	 * than every time we check intel_enable_ppgtt().
	 */
	i915.enable_ppgtt = sanitize_enable_ppgtt(dev, i915.enable_ppgtt);
	DRM_DEBUG_DRIVER("ppgtt mode: %i\n", i915.enable_ppgtt);

	return 0;
}

void i915_gem_restore_gtt_mappings(struct drm_device *dev)
{
	struct drm_i915_private *dev_priv = dev->dev_private;
	struct drm_i915_gem_object *obj;
	struct i915_address_space *vm;
	struct i915_vma *vma;
	bool flush;

	i915_check_and_clear_faults(dev);

	/* First fill our portion of the GTT with scratch pages */
	dev_priv->gtt.base.clear_range(&dev_priv->gtt.base,
				       dev_priv->gtt.base.start,
				       dev_priv->gtt.base.total,
				       true);

	/* Cache flush objects bound into GGTT and rebind them. */
	vm = &dev_priv->gtt.base;
	list_for_each_entry(obj, &dev_priv->mm.bound_list, global_list) {
		flush = false;
		list_for_each_entry(vma, &obj->vma_list, vma_link) {
			if (vma->vm != vm)
				continue;

			WARN_ON(i915_vma_bind(vma, obj->cache_level,
					      PIN_UPDATE));

			flush = true;
		}

		if (flush)
			i915_gem_clflush_object(obj, obj->pin_display);
	}

	if (INTEL_INFO(dev)->gen >= 8) {
		if (IS_CHERRYVIEW(dev) || IS_BROXTON(dev))
			chv_setup_private_ppat(dev_priv);
		else
			bdw_setup_private_ppat(dev_priv);

		return;
	}

	if (USES_PPGTT(dev)) {
		list_for_each_entry(vm, &dev_priv->vm_list, global_link) {
			/* TODO: Perhaps it shouldn't be gen6 specific */

			struct i915_hw_ppgtt *ppgtt =
					container_of(vm, struct i915_hw_ppgtt,
						     base);

			if (i915_is_ggtt(vm))
				ppgtt = dev_priv->mm.aliasing_ppgtt;

			gen6_write_page_range(dev_priv, &ppgtt->pd,
					      0, ppgtt->base.total);
		}
	}

	i915_ggtt_flush(dev_priv);
}

static struct i915_vma *
__i915_gem_vma_create(struct drm_i915_gem_object *obj,
		      struct i915_address_space *vm,
		      const struct i915_ggtt_view *ggtt_view)
{
	struct i915_vma *vma;

	if (WARN_ON(i915_is_ggtt(vm) != !!ggtt_view))
		return ERR_PTR(-EINVAL);

	vma = kmem_cache_zalloc(to_i915(obj->base.dev)->vmas, GFP_KERNEL);
	if (vma == NULL)
		return ERR_PTR(-ENOMEM);

	INIT_LIST_HEAD(&vma->vma_link);
	INIT_LIST_HEAD(&vma->mm_list);
	INIT_LIST_HEAD(&vma->exec_list);
	vma->vm = vm;
	vma->obj = obj;

	if (i915_is_ggtt(vm))
		vma->ggtt_view = *ggtt_view;

	list_add_tail(&vma->vma_link, &obj->vma_list);
	if (!i915_is_ggtt(vm))
		i915_ppgtt_get(i915_vm_to_ppgtt(vm));

	return vma;
}

struct i915_vma *
i915_gem_obj_lookup_or_create_vma(struct drm_i915_gem_object *obj,
				  struct i915_address_space *vm)
{
	struct i915_vma *vma;

	vma = i915_gem_obj_to_vma(obj, vm);
	if (!vma)
		vma = __i915_gem_vma_create(obj, vm,
					    i915_is_ggtt(vm) ? &i915_ggtt_view_normal : NULL);

	return vma;
}

struct i915_vma *
i915_gem_obj_lookup_or_create_ggtt_vma(struct drm_i915_gem_object *obj,
				       const struct i915_ggtt_view *view)
{
	struct i915_address_space *ggtt = i915_obj_to_ggtt(obj);
	struct i915_vma *vma;

	if (WARN_ON(!view))
		return ERR_PTR(-EINVAL);

	vma = i915_gem_obj_to_ggtt_view(obj, view);

	if (IS_ERR(vma))
		return vma;

	if (!vma)
		vma = __i915_gem_vma_create(obj, ggtt, view);

	return vma;

}

static void
rotate_pages(dma_addr_t *in, unsigned int width, unsigned int height,
	     struct sg_table *st)
{
	unsigned int column, row;
	unsigned int src_idx;
	struct scatterlist *sg = st->sgl;

	st->nents = 0;

	for (column = 0; column < width; column++) {
		src_idx = width * (height - 1) + column;
		for (row = 0; row < height; row++) {
			st->nents++;
			/* We don't need the pages, but need to initialize
			 * the entries so the sg list can be happily traversed.
			 * The only thing we need are DMA addresses.
			 */
			sg_set_page(sg, NULL, PAGE_SIZE, 0);
			sg_dma_address(sg) = in[src_idx];
			sg_dma_len(sg) = PAGE_SIZE;
			sg = sg_next(sg);
			src_idx -= width;
		}
	}
}

static struct sg_table *
intel_rotate_fb_obj_pages(struct i915_ggtt_view *ggtt_view,
			  struct drm_i915_gem_object *obj)
{
	struct intel_rotation_info *rot_info = &ggtt_view->rotation_info;
	unsigned int size_pages = rot_info->size >> PAGE_SHIFT;
	struct sg_page_iter sg_iter;
	unsigned long i;
	dma_addr_t *page_addr_list;
	struct sg_table *st;
	int ret = -ENOMEM;

	/* Allocate a temporary list of source pages for random access. */
	page_addr_list = drm_malloc_ab(obj->base.size / PAGE_SIZE,
				       sizeof(dma_addr_t));
	if (!page_addr_list)
		return ERR_PTR(ret);

	/* Allocate target SG list. */
	st = kmalloc(sizeof(*st), GFP_KERNEL);
	if (!st)
		goto err_st_alloc;

	ret = sg_alloc_table(st, size_pages, GFP_KERNEL);
	if (ret)
		goto err_sg_alloc;

	/* Populate source page list from the object. */
	i = 0;
	for_each_sg_page(obj->pages->sgl, &sg_iter, obj->pages->nents, 0) {
		page_addr_list[i] = sg_page_iter_dma_address(&sg_iter);
		i++;
	}

	/* Rotate the pages. */
	rotate_pages(page_addr_list,
		     rot_info->width_pages, rot_info->height_pages,
		     st);

	DRM_DEBUG_KMS(
		      "Created rotated page mapping for object size %zu (pitch=%u, height=%u, pixel_format=0x%x, %ux%u tiles, %u pages).\n",
		      obj->base.size, rot_info->pitch, rot_info->height,
		      rot_info->pixel_format, rot_info->width_pages,
		      rot_info->height_pages, size_pages);

	drm_free_large(page_addr_list);

	return st;

err_sg_alloc:
	kfree(st);
err_st_alloc:
	drm_free_large(page_addr_list);

	DRM_DEBUG_KMS(
		      "Failed to create rotated mapping for object size %zu! (%d) (pitch=%u, height=%u, pixel_format=0x%x, %ux%u tiles, %u pages)\n",
		      obj->base.size, ret, rot_info->pitch, rot_info->height,
		      rot_info->pixel_format, rot_info->width_pages,
		      rot_info->height_pages, size_pages);
	return ERR_PTR(ret);
}

static struct sg_table *
intel_partial_pages(const struct i915_ggtt_view *view,
		    struct drm_i915_gem_object *obj)
{
	struct sg_table *st;
	struct scatterlist *sg;
	struct sg_page_iter obj_sg_iter;
	int ret = -ENOMEM;

	st = kmalloc(sizeof(*st), GFP_KERNEL);
	if (!st)
		goto err_st_alloc;

	ret = sg_alloc_table(st, view->params.partial.size, GFP_KERNEL);
	if (ret)
		goto err_sg_alloc;

	sg = st->sgl;
	st->nents = 0;
	for_each_sg_page(obj->pages->sgl, &obj_sg_iter, obj->pages->nents,
		view->params.partial.offset)
	{
		if (st->nents >= view->params.partial.size)
			break;

		sg_set_page(sg, NULL, PAGE_SIZE, 0);
		sg_dma_address(sg) = sg_page_iter_dma_address(&obj_sg_iter);
		sg_dma_len(sg) = PAGE_SIZE;

		sg = sg_next(sg);
		st->nents++;
	}

	return st;

err_sg_alloc:
	kfree(st);
err_st_alloc:
	return ERR_PTR(ret);
}

static int
i915_get_ggtt_vma_pages(struct i915_vma *vma)
{
	int ret = 0;

	if (vma->ggtt_view.pages)
		return 0;

	if (vma->ggtt_view.type == I915_GGTT_VIEW_NORMAL)
		vma->ggtt_view.pages = vma->obj->pages;
	else if (vma->ggtt_view.type == I915_GGTT_VIEW_ROTATED)
		vma->ggtt_view.pages =
			intel_rotate_fb_obj_pages(&vma->ggtt_view, vma->obj);
	else if (vma->ggtt_view.type == I915_GGTT_VIEW_PARTIAL)
		vma->ggtt_view.pages =
			intel_partial_pages(&vma->ggtt_view, vma->obj);
	else
		WARN_ONCE(1, "GGTT view %u not implemented!\n",
			  vma->ggtt_view.type);

	if (!vma->ggtt_view.pages) {
		DRM_ERROR("Failed to get pages for GGTT view type %u!\n",
			  vma->ggtt_view.type);
		ret = -EINVAL;
	} else if (IS_ERR(vma->ggtt_view.pages)) {
		ret = PTR_ERR(vma->ggtt_view.pages);
		vma->ggtt_view.pages = NULL;
		DRM_ERROR("Failed to get pages for VMA view type %u (%d)!\n",
			  vma->ggtt_view.type, ret);
	}

	return ret;
}

/**
 * i915_vma_bind - Sets up PTEs for an VMA in it's corresponding address space.
 * @vma: VMA to map
 * @cache_level: mapping cache level
 * @flags: flags like global or local mapping
 *
 * DMA addresses are taken from the scatter-gather table of this object (or of
 * this VMA in case of non-default GGTT views) and PTE entries set up.
 * Note that DMA addresses are also the only part of the SG table we care about.
 */
int i915_vma_bind(struct i915_vma *vma, enum i915_cache_level cache_level,
		  u32 flags)
{
	int ret;
	u32 bind_flags;

	if (WARN_ON(flags == 0))
		return -EINVAL;

	bind_flags = 0;
	if (flags & PIN_GLOBAL)
		bind_flags |= GLOBAL_BIND;
	if (flags & PIN_USER)
		bind_flags |= LOCAL_BIND;

	if (flags & PIN_UPDATE)
		bind_flags |= vma->bound;
	else
		bind_flags &= ~vma->bound;

	if (bind_flags == 0)
		return 0;

	if (vma->bound == 0 && vma->vm->allocate_va_range) {
		trace_i915_va_alloc(vma->vm,
				    vma->node.start,
				    vma->node.size,
				    VM_TO_TRACE_NAME(vma->vm));

		/* XXX: i915_vma_pin() will fix this +- hack */
		vma->pin_count++;
		ret = vma->vm->allocate_va_range(vma->vm,
						 vma->node.start,
						 vma->node.size);
		vma->pin_count--;
		if (ret)
			return ret;
	}

	ret = vma->vm->bind_vma(vma, cache_level, bind_flags);
	if (ret)
		return ret;

	vma->bound |= bind_flags;

	return 0;
}

/**
 * i915_ggtt_view_size - Get the size of a GGTT view.
 * @obj: Object the view is of.
 * @view: The view in question.
 *
 * @return The size of the GGTT view in bytes.
 */
size_t
i915_ggtt_view_size(struct drm_i915_gem_object *obj,
		    const struct i915_ggtt_view *view)
{
	if (view->type == I915_GGTT_VIEW_NORMAL) {
		return obj->base.size;
	} else if (view->type == I915_GGTT_VIEW_ROTATED) {
		return view->rotation_info.size;
	} else if (view->type == I915_GGTT_VIEW_PARTIAL) {
		return view->params.partial.size << PAGE_SHIFT;
	} else {
		WARN_ONCE(1, "GGTT view %u not implemented!\n", view->type);
		return obj->base.size;
	}
}<|MERGE_RESOLUTION|>--- conflicted
+++ resolved
@@ -594,13 +594,8 @@
 
 		pt = pd->page_table[pde];
 
-<<<<<<< HEAD
 		if (WARN_ON(!px_page(pt)))
-			continue;
-=======
-		if (WARN_ON(!pt->page))
 			break;
->>>>>>> ccfb8b2e
 
 		last_pte = pte + num_entries;
 		if (last_pte > GEN8_PTES)

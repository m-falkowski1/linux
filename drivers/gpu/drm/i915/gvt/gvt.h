--- conflicted
+++ resolved
@@ -574,12 +574,6 @@
 	void (*vgpu_reset)(struct intel_vgpu *);
 	void (*vgpu_activate)(struct intel_vgpu *);
 	void (*vgpu_deactivate)(struct intel_vgpu *);
-<<<<<<< HEAD
-	struct intel_vgpu_type *(*gvt_find_vgpu_type)(
-		struct intel_gvt *gvt, unsigned int type_group_id);
-	bool (*get_gvt_attrs)(struct attribute_group ***intel_vgpu_type_groups);
-=======
->>>>>>> 3b7961a3
 	int (*vgpu_query_plane)(struct intel_vgpu *vgpu, void *);
 	int (*vgpu_get_dmabuf)(struct intel_vgpu *vgpu, unsigned int);
 	int (*write_protect_handler)(struct intel_vgpu *, u64, void *,

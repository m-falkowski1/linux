/*
 * Copyright 2008 Advanced Micro Devices, Inc.
 * Copyright 2008 Red Hat Inc.
 * Copyright 2009 Jerome Glisse.
 *
 * Permission is hereby granted, free of charge, to any person obtaining a
 * copy of this software and associated documentation files (the "Software"),
 * to deal in the Software without restriction, including without limitation
 * the rights to use, copy, modify, merge, publish, distribute, sublicense,
 * and/or sell copies of the Software, and to permit persons to whom the
 * Software is furnished to do so, subject to the following conditions:
 *
 * The above copyright notice and this permission notice shall be included in
 * all copies or substantial portions of the Software.
 *
 * THE SOFTWARE IS PROVIDED "AS IS", WITHOUT WARRANTY OF ANY KIND, EXPRESS OR
 * IMPLIED, INCLUDING BUT NOT LIMITED TO THE WARRANTIES OF MERCHANTABILITY,
 * FITNESS FOR A PARTICULAR PURPOSE AND NONINFRINGEMENT.  IN NO EVENT SHALL
 * THE COPYRIGHT HOLDER(S) OR AUTHOR(S) BE LIABLE FOR ANY CLAIM, DAMAGES OR
 * OTHER LIABILITY, WHETHER IN AN ACTION OF CONTRACT, TORT OR OTHERWISE,
 * ARISING FROM, OUT OF OR IN CONNECTION WITH THE SOFTWARE OR THE USE OR
 * OTHER DEALINGS IN THE SOFTWARE.
 *
 * Authors: Dave Airlie
 *          Alex Deucher
 *          Jerome Glisse
 */
#include <linux/seq_file.h>
#include "drmP.h"
#include "rv515d.h"
#include "radeon.h"
#include "atom.h"
#include "rv515_reg_safe.h"

<<<<<<< HEAD
#include "rv515_reg_safe.h"
/* rv515 depends on : */
void r100_hdp_reset(struct radeon_device *rdev);
int r100_cp_reset(struct radeon_device *rdev);
int r100_rb2d_reset(struct radeon_device *rdev);
int r100_gui_wait_for_idle(struct radeon_device *rdev);
int r100_cp_init(struct radeon_device *rdev, unsigned ring_size);
void r420_pipes_init(struct radeon_device *rdev);
void rs600_mc_disable_clients(struct radeon_device *rdev);
void rs600_disable_vga(struct radeon_device *rdev);

/* This files gather functions specifics to:
 * rv515
 *
 * Some of these functions might be used by newer ASICs.
 */
=======
/* This files gather functions specifics to: rv515 */
>>>>>>> ad1cd745
int rv515_debugfs_pipes_info_init(struct radeon_device *rdev);
int rv515_debugfs_ga_info_init(struct radeon_device *rdev);
void rv515_gpu_init(struct radeon_device *rdev);
int rv515_mc_wait_for_idle(struct radeon_device *rdev);

void rv515_debugfs(struct radeon_device *rdev)
{
	if (r100_debugfs_rbbm_init(rdev)) {
		DRM_ERROR("Failed to register debugfs file for RBBM !\n");
	}
	if (rv515_debugfs_pipes_info_init(rdev)) {
		DRM_ERROR("Failed to register debugfs file for pipes !\n");
	}
	if (rv515_debugfs_ga_info_init(rdev)) {
		DRM_ERROR("Failed to register debugfs file for pipes !\n");
	}
<<<<<<< HEAD

	rv515_gpu_init(rdev);
	rv370_pcie_gart_disable(rdev);

	/* Setup GPU memory space */
	rdev->mc.vram_location = 0xFFFFFFFFUL;
	rdev->mc.gtt_location = 0xFFFFFFFFUL;
	if (rdev->flags & RADEON_IS_AGP) {
		r = radeon_agp_init(rdev);
		if (r) {
			printk(KERN_WARNING "[drm] Disabling AGP\n");
			rdev->flags &= ~RADEON_IS_AGP;
			rdev->mc.gtt_size = radeon_gart_size * 1024 * 1024;
		} else {
			rdev->mc.gtt_location = rdev->mc.agp_base;
		}
	}
	r = radeon_mc_setup(rdev);
	if (r) {
		return r;
	}

	/* Program GPU memory space */
	rs600_mc_disable_clients(rdev);
	if (rv515_mc_wait_for_idle(rdev)) {
		printk(KERN_WARNING "Failed to wait MC idle while "
		       "programming pipes. Bad things might happen.\n");
	}
	/* Write VRAM size in case we are limiting it */
	WREG32(RADEON_CONFIG_MEMSIZE, rdev->mc.real_vram_size);
	tmp = REG_SET(MC_FB_START, rdev->mc.vram_location >> 16);
	WREG32(0x134, tmp);
	tmp = rdev->mc.vram_location + rdev->mc.mc_vram_size - 1;
	tmp = REG_SET(MC_FB_TOP, tmp >> 16);
	tmp |= REG_SET(MC_FB_START, rdev->mc.vram_location >> 16);
	WREG32_MC(MC_FB_LOCATION, tmp);
	WREG32(HDP_FB_LOCATION, rdev->mc.vram_location >> 16);
	WREG32(0x310, rdev->mc.vram_location);
	if (rdev->flags & RADEON_IS_AGP) {
		tmp = rdev->mc.gtt_location + rdev->mc.gtt_size - 1;
		tmp = REG_SET(MC_AGP_TOP, tmp >> 16);
		tmp |= REG_SET(MC_AGP_START, rdev->mc.gtt_location >> 16);
		WREG32_MC(MC_AGP_LOCATION, tmp);
		WREG32_MC(MC_AGP_BASE, rdev->mc.agp_base);
		WREG32_MC(MC_AGP_BASE_2, 0);
	} else {
		WREG32_MC(MC_AGP_LOCATION, 0x0FFFFFFF);
		WREG32_MC(MC_AGP_BASE, 0);
		WREG32_MC(MC_AGP_BASE_2, 0);
	}
	return 0;
}

void rv515_mc_fini(struct radeon_device *rdev)
{
=======
>>>>>>> ad1cd745
}

void rv515_ring_start(struct radeon_device *rdev)
{
	int r;

	r = radeon_ring_lock(rdev, 64);
	if (r) {
		return;
	}
	radeon_ring_write(rdev, PACKET0(ISYNC_CNTL, 0));
	radeon_ring_write(rdev,
			  ISYNC_ANY2D_IDLE3D |
			  ISYNC_ANY3D_IDLE2D |
			  ISYNC_WAIT_IDLEGUI |
			  ISYNC_CPSCRATCH_IDLEGUI);
	radeon_ring_write(rdev, PACKET0(WAIT_UNTIL, 0));
	radeon_ring_write(rdev, WAIT_2D_IDLECLEAN | WAIT_3D_IDLECLEAN);
	radeon_ring_write(rdev, PACKET0(0x170C, 0));
	radeon_ring_write(rdev, 1 << 31);
	radeon_ring_write(rdev, PACKET0(GB_SELECT, 0));
	radeon_ring_write(rdev, 0);
	radeon_ring_write(rdev, PACKET0(GB_ENABLE, 0));
	radeon_ring_write(rdev, 0);
	radeon_ring_write(rdev, PACKET0(0x42C8, 0));
	radeon_ring_write(rdev, (1 << rdev->num_gb_pipes) - 1);
	radeon_ring_write(rdev, PACKET0(VAP_INDEX_OFFSET, 0));
	radeon_ring_write(rdev, 0);
	radeon_ring_write(rdev, PACKET0(RB3D_DSTCACHE_CTLSTAT, 0));
	radeon_ring_write(rdev, RB3D_DC_FLUSH | RB3D_DC_FREE);
	radeon_ring_write(rdev, PACKET0(ZB_ZCACHE_CTLSTAT, 0));
	radeon_ring_write(rdev, ZC_FLUSH | ZC_FREE);
	radeon_ring_write(rdev, PACKET0(WAIT_UNTIL, 0));
	radeon_ring_write(rdev, WAIT_2D_IDLECLEAN | WAIT_3D_IDLECLEAN);
	radeon_ring_write(rdev, PACKET0(GB_AA_CONFIG, 0));
	radeon_ring_write(rdev, 0);
	radeon_ring_write(rdev, PACKET0(RB3D_DSTCACHE_CTLSTAT, 0));
	radeon_ring_write(rdev, RB3D_DC_FLUSH | RB3D_DC_FREE);
	radeon_ring_write(rdev, PACKET0(ZB_ZCACHE_CTLSTAT, 0));
	radeon_ring_write(rdev, ZC_FLUSH | ZC_FREE);
	radeon_ring_write(rdev, PACKET0(GB_MSPOS0, 0));
<<<<<<< HEAD
	radeon_ring_write(rdev,
			  ((6 << MS_X0_SHIFT) |
			   (6 << MS_Y0_SHIFT) |
			   (6 << MS_X1_SHIFT) |
			   (6 << MS_Y1_SHIFT) |
			   (6 << MS_X2_SHIFT) |
			   (6 << MS_Y2_SHIFT) |
			   (6 << MSBD0_Y_SHIFT) |
			   (6 << MSBD0_X_SHIFT)));
	radeon_ring_write(rdev, PACKET0(GB_MSPOS1, 0));
	radeon_ring_write(rdev,
=======
	radeon_ring_write(rdev,
			  ((6 << MS_X0_SHIFT) |
			   (6 << MS_Y0_SHIFT) |
			   (6 << MS_X1_SHIFT) |
			   (6 << MS_Y1_SHIFT) |
			   (6 << MS_X2_SHIFT) |
			   (6 << MS_Y2_SHIFT) |
			   (6 << MSBD0_Y_SHIFT) |
			   (6 << MSBD0_X_SHIFT)));
	radeon_ring_write(rdev, PACKET0(GB_MSPOS1, 0));
	radeon_ring_write(rdev,
>>>>>>> ad1cd745
			  ((6 << MS_X3_SHIFT) |
			   (6 << MS_Y3_SHIFT) |
			   (6 << MS_X4_SHIFT) |
			   (6 << MS_Y4_SHIFT) |
			   (6 << MS_X5_SHIFT) |
			   (6 << MS_Y5_SHIFT) |
			   (6 << MSBD1_SHIFT)));
	radeon_ring_write(rdev, PACKET0(GA_ENHANCE, 0));
	radeon_ring_write(rdev, GA_DEADLOCK_CNTL | GA_FASTSYNC_CNTL);
	radeon_ring_write(rdev, PACKET0(GA_POLY_MODE, 0));
	radeon_ring_write(rdev, FRONT_PTYPE_TRIANGE | BACK_PTYPE_TRIANGE);
	radeon_ring_write(rdev, PACKET0(GA_ROUND_MODE, 0));
	radeon_ring_write(rdev, GEOMETRY_ROUND_NEAREST | COLOR_ROUND_NEAREST);
	radeon_ring_write(rdev, PACKET0(0x20C8, 0));
	radeon_ring_write(rdev, 0);
	radeon_ring_unlock_commit(rdev);
}

int rv515_mc_wait_for_idle(struct radeon_device *rdev)
{
	unsigned i;
	uint32_t tmp;

	for (i = 0; i < rdev->usec_timeout; i++) {
		/* read MC_STATUS */
		tmp = RREG32_MC(MC_STATUS);
		if (tmp & MC_STATUS_IDLE) {
			return 0;
		}
		DRM_UDELAY(1);
	}
	return -1;
}

void rv515_vga_render_disable(struct radeon_device *rdev)
{
	WREG32(R_000300_VGA_RENDER_CONTROL,
		RREG32(R_000300_VGA_RENDER_CONTROL) & C_000300_VGA_VSTATUS_CNTL);
}

void rv515_gpu_init(struct radeon_device *rdev)
{
	unsigned pipe_select_current, gb_pipe_select, tmp;

	r100_hdp_reset(rdev);
	r100_rb2d_reset(rdev);

	if (r100_gui_wait_for_idle(rdev)) {
		printk(KERN_WARNING "Failed to wait GUI idle while "
		       "reseting GPU. Bad things might happen.\n");
	}

	rv515_vga_render_disable(rdev);

	r420_pipes_init(rdev);
	gb_pipe_select = RREG32(0x402C);
	tmp = RREG32(0x170C);
	pipe_select_current = (tmp >> 2) & 3;
	tmp = (1 << pipe_select_current) |
	      (((gb_pipe_select >> 8) & 0xF) << 4);
	WREG32_PLL(0x000D, tmp);
	if (r100_gui_wait_for_idle(rdev)) {
		printk(KERN_WARNING "Failed to wait GUI idle while "
		       "reseting GPU. Bad things might happen.\n");
	}
	if (rv515_mc_wait_for_idle(rdev)) {
		printk(KERN_WARNING "Failed to wait MC idle while "
		       "programming pipes. Bad things might happen.\n");
	}
}

int rv515_ga_reset(struct radeon_device *rdev)
{
	uint32_t tmp;
	bool reinit_cp;
	int i;

	reinit_cp = rdev->cp.ready;
	rdev->cp.ready = false;
	for (i = 0; i < rdev->usec_timeout; i++) {
		WREG32(CP_CSQ_MODE, 0);
		WREG32(CP_CSQ_CNTL, 0);
		WREG32(RBBM_SOFT_RESET, 0x32005);
		(void)RREG32(RBBM_SOFT_RESET);
		udelay(200);
		WREG32(RBBM_SOFT_RESET, 0);
		/* Wait to prevent race in RBBM_STATUS */
		mdelay(1);
		tmp = RREG32(RBBM_STATUS);
		if (tmp & ((1 << 20) | (1 << 26))) {
			DRM_ERROR("VAP & CP still busy (RBBM_STATUS=0x%08X)\n", tmp);
			/* GA still busy soft reset it */
			WREG32(0x429C, 0x200);
			WREG32(VAP_PVS_STATE_FLUSH_REG, 0);
			WREG32(0x43E0, 0);
			WREG32(0x43E4, 0);
			WREG32(0x24AC, 0);
		}
		/* Wait to prevent race in RBBM_STATUS */
		mdelay(1);
		tmp = RREG32(RBBM_STATUS);
		if (!(tmp & ((1 << 20) | (1 << 26)))) {
			break;
		}
	}
	for (i = 0; i < rdev->usec_timeout; i++) {
		tmp = RREG32(RBBM_STATUS);
		if (!(tmp & ((1 << 20) | (1 << 26)))) {
			DRM_INFO("GA reset succeed (RBBM_STATUS=0x%08X)\n",
				 tmp);
			DRM_INFO("GA_IDLE=0x%08X\n", RREG32(0x425C));
			DRM_INFO("RB3D_RESET_STATUS=0x%08X\n", RREG32(0x46f0));
			DRM_INFO("ISYNC_CNTL=0x%08X\n", RREG32(0x1724));
			if (reinit_cp) {
				return r100_cp_init(rdev, rdev->cp.ring_size);
			}
			return 0;
		}
		DRM_UDELAY(1);
	}
	tmp = RREG32(RBBM_STATUS);
	DRM_ERROR("Failed to reset GA ! (RBBM_STATUS=0x%08X)\n", tmp);
	return -1;
}

int rv515_gpu_reset(struct radeon_device *rdev)
{
	uint32_t status;

	/* reset order likely matter */
	status = RREG32(RBBM_STATUS);
	/* reset HDP */
	r100_hdp_reset(rdev);
	/* reset rb2d */
	if (status & ((1 << 17) | (1 << 18) | (1 << 27))) {
		r100_rb2d_reset(rdev);
	}
	/* reset GA */
	if (status & ((1 << 20) | (1 << 26))) {
		rv515_ga_reset(rdev);
	}
	/* reset CP */
	status = RREG32(RBBM_STATUS);
	if (status & (1 << 16)) {
		r100_cp_reset(rdev);
	}
	/* Check if GPU is idle */
	status = RREG32(RBBM_STATUS);
	if (status & (1 << 31)) {
		DRM_ERROR("Failed to reset GPU (RBBM_STATUS=0x%08X)\n", status);
		return -1;
	}
	DRM_INFO("GPU reset succeed (RBBM_STATUS=0x%08X)\n", status);
	return 0;
}

static void rv515_vram_get_type(struct radeon_device *rdev)
{
	uint32_t tmp;

	rdev->mc.vram_width = 128;
	rdev->mc.vram_is_ddr = true;
	tmp = RREG32_MC(RV515_MC_CNTL) & MEM_NUM_CHANNELS_MASK;
	switch (tmp) {
	case 0:
		rdev->mc.vram_width = 64;
		break;
	case 1:
		rdev->mc.vram_width = 128;
		break;
	default:
		rdev->mc.vram_width = 128;
		break;
	}
}

void rv515_vram_info(struct radeon_device *rdev)
{
	fixed20_12 a;

	rv515_vram_get_type(rdev);

	r100_vram_init_sizes(rdev);
	/* FIXME: we should enforce default clock in case GPU is not in
	 * default setup
	 */
	a.full = rfixed_const(100);
	rdev->pm.sclk.full = rfixed_const(rdev->clock.default_sclk);
	rdev->pm.sclk.full = rfixed_div(rdev->pm.sclk, a);
}

uint32_t rv515_mc_rreg(struct radeon_device *rdev, uint32_t reg)
{
	uint32_t r;

	WREG32(MC_IND_INDEX, 0x7f0000 | (reg & 0xffff));
	r = RREG32(MC_IND_DATA);
	WREG32(MC_IND_INDEX, 0);
	return r;
}

void rv515_mc_wreg(struct radeon_device *rdev, uint32_t reg, uint32_t v)
{
	WREG32(MC_IND_INDEX, 0xff0000 | ((reg) & 0xffff));
	WREG32(MC_IND_DATA, (v));
	WREG32(MC_IND_INDEX, 0);
}

<<<<<<< HEAD
/*
 * Debugfs info
 */
=======
>>>>>>> ad1cd745
#if defined(CONFIG_DEBUG_FS)
static int rv515_debugfs_pipes_info(struct seq_file *m, void *data)
{
	struct drm_info_node *node = (struct drm_info_node *) m->private;
	struct drm_device *dev = node->minor->dev;
	struct radeon_device *rdev = dev->dev_private;
	uint32_t tmp;

	tmp = RREG32(GB_PIPE_SELECT);
	seq_printf(m, "GB_PIPE_SELECT 0x%08x\n", tmp);
	tmp = RREG32(SU_REG_DEST);
	seq_printf(m, "SU_REG_DEST 0x%08x\n", tmp);
	tmp = RREG32(GB_TILE_CONFIG);
	seq_printf(m, "GB_TILE_CONFIG 0x%08x\n", tmp);
	tmp = RREG32(DST_PIPE_CONFIG);
	seq_printf(m, "DST_PIPE_CONFIG 0x%08x\n", tmp);
	return 0;
}

static int rv515_debugfs_ga_info(struct seq_file *m, void *data)
{
	struct drm_info_node *node = (struct drm_info_node *) m->private;
	struct drm_device *dev = node->minor->dev;
	struct radeon_device *rdev = dev->dev_private;
	uint32_t tmp;

	tmp = RREG32(0x2140);
	seq_printf(m, "VAP_CNTL_STATUS 0x%08x\n", tmp);
	radeon_gpu_reset(rdev);
	tmp = RREG32(0x425C);
	seq_printf(m, "GA_IDLE 0x%08x\n", tmp);
	return 0;
}

static struct drm_info_list rv515_pipes_info_list[] = {
	{"rv515_pipes_info", rv515_debugfs_pipes_info, 0, NULL},
};

static struct drm_info_list rv515_ga_info_list[] = {
	{"rv515_ga_info", rv515_debugfs_ga_info, 0, NULL},
};
#endif

int rv515_debugfs_pipes_info_init(struct radeon_device *rdev)
{
#if defined(CONFIG_DEBUG_FS)
	return radeon_debugfs_add_files(rdev, rv515_pipes_info_list, 1);
#else
	return 0;
#endif
}

int rv515_debugfs_ga_info_init(struct radeon_device *rdev)
{
#if defined(CONFIG_DEBUG_FS)
	return radeon_debugfs_add_files(rdev, rv515_ga_info_list, 1);
#else
	return 0;
#endif
}

<<<<<<< HEAD
/*
 * Asic initialization
 */
int rv515_init(struct radeon_device *rdev)
{
	rdev->config.r300.reg_safe_bm = rv515_reg_safe_bm;
	rdev->config.r300.reg_safe_bm_size = ARRAY_SIZE(rv515_reg_safe_bm);
	return 0;
}

void atom_rv515_force_tv_scaler(struct radeon_device *rdev, struct radeon_crtc *crtc)
{
	int index_reg = 0x6578 + crtc->crtc_offset;
	int data_reg = 0x657c + crtc->crtc_offset;

	WREG32(0x659C + crtc->crtc_offset, 0x0);
	WREG32(0x6594 + crtc->crtc_offset, 0x705);
	WREG32(0x65A4 + crtc->crtc_offset, 0x10001);
	WREG32(0x65D8 + crtc->crtc_offset, 0x0);
	WREG32(0x65B0 + crtc->crtc_offset, 0x0);
	WREG32(0x65C0 + crtc->crtc_offset, 0x0);
	WREG32(0x65D4 + crtc->crtc_offset, 0x0);
	WREG32(index_reg, 0x0);
	WREG32(data_reg, 0x841880A8);
	WREG32(index_reg, 0x1);
	WREG32(data_reg, 0x84208680);
	WREG32(index_reg, 0x2);
	WREG32(data_reg, 0xBFF880B0);
	WREG32(index_reg, 0x100);
	WREG32(data_reg, 0x83D88088);
	WREG32(index_reg, 0x101);
	WREG32(data_reg, 0x84608680);
	WREG32(index_reg, 0x102);
	WREG32(data_reg, 0xBFF080D0);
	WREG32(index_reg, 0x200);
	WREG32(data_reg, 0x83988068);
	WREG32(index_reg, 0x201);
	WREG32(data_reg, 0x84A08680);
	WREG32(index_reg, 0x202);
	WREG32(data_reg, 0xBFF080F8);
	WREG32(index_reg, 0x300);
	WREG32(data_reg, 0x83588058);
	WREG32(index_reg, 0x301);
	WREG32(data_reg, 0x84E08660);
	WREG32(index_reg, 0x302);
	WREG32(data_reg, 0xBFF88120);
	WREG32(index_reg, 0x400);
	WREG32(data_reg, 0x83188040);
	WREG32(index_reg, 0x401);
	WREG32(data_reg, 0x85008660);
	WREG32(index_reg, 0x402);
	WREG32(data_reg, 0xBFF88150);
	WREG32(index_reg, 0x500);
	WREG32(data_reg, 0x82D88030);
	WREG32(index_reg, 0x501);
	WREG32(data_reg, 0x85408640);
	WREG32(index_reg, 0x502);
	WREG32(data_reg, 0xBFF88180);
	WREG32(index_reg, 0x600);
	WREG32(data_reg, 0x82A08018);
	WREG32(index_reg, 0x601);
	WREG32(data_reg, 0x85808620);
	WREG32(index_reg, 0x602);
	WREG32(data_reg, 0xBFF081B8);
	WREG32(index_reg, 0x700);
	WREG32(data_reg, 0x82608010);
	WREG32(index_reg, 0x701);
	WREG32(data_reg, 0x85A08600);
	WREG32(index_reg, 0x702);
	WREG32(data_reg, 0x800081F0);
	WREG32(index_reg, 0x800);
	WREG32(data_reg, 0x8228BFF8);
	WREG32(index_reg, 0x801);
	WREG32(data_reg, 0x85E085E0);
	WREG32(index_reg, 0x802);
	WREG32(data_reg, 0xBFF88228);
	WREG32(index_reg, 0x10000);
	WREG32(data_reg, 0x82A8BF00);
	WREG32(index_reg, 0x10001);
	WREG32(data_reg, 0x82A08CC0);
	WREG32(index_reg, 0x10002);
	WREG32(data_reg, 0x8008BEF8);
	WREG32(index_reg, 0x10100);
	WREG32(data_reg, 0x81F0BF28);
	WREG32(index_reg, 0x10101);
	WREG32(data_reg, 0x83608CA0);
	WREG32(index_reg, 0x10102);
	WREG32(data_reg, 0x8018BED0);
	WREG32(index_reg, 0x10200);
	WREG32(data_reg, 0x8148BF38);
	WREG32(index_reg, 0x10201);
	WREG32(data_reg, 0x84408C80);
	WREG32(index_reg, 0x10202);
	WREG32(data_reg, 0x8008BEB8);
	WREG32(index_reg, 0x10300);
	WREG32(data_reg, 0x80B0BF78);
	WREG32(index_reg, 0x10301);
	WREG32(data_reg, 0x85008C20);
	WREG32(index_reg, 0x10302);
	WREG32(data_reg, 0x8020BEA0);
	WREG32(index_reg, 0x10400);
	WREG32(data_reg, 0x8028BF90);
	WREG32(index_reg, 0x10401);
	WREG32(data_reg, 0x85E08BC0);
	WREG32(index_reg, 0x10402);
	WREG32(data_reg, 0x8018BE90);
	WREG32(index_reg, 0x10500);
	WREG32(data_reg, 0xBFB8BFB0);
	WREG32(index_reg, 0x10501);
	WREG32(data_reg, 0x86C08B40);
	WREG32(index_reg, 0x10502);
	WREG32(data_reg, 0x8010BE90);
	WREG32(index_reg, 0x10600);
	WREG32(data_reg, 0xBF58BFC8);
	WREG32(index_reg, 0x10601);
	WREG32(data_reg, 0x87A08AA0);
	WREG32(index_reg, 0x10602);
	WREG32(data_reg, 0x8010BE98);
	WREG32(index_reg, 0x10700);
	WREG32(data_reg, 0xBF10BFF0);
	WREG32(index_reg, 0x10701);
	WREG32(data_reg, 0x886089E0);
	WREG32(index_reg, 0x10702);
	WREG32(data_reg, 0x8018BEB0);
	WREG32(index_reg, 0x10800);
	WREG32(data_reg, 0xBED8BFE8);
	WREG32(index_reg, 0x10801);
	WREG32(data_reg, 0x89408940);
	WREG32(index_reg, 0x10802);
	WREG32(data_reg, 0xBFE8BED8);
	WREG32(index_reg, 0x20000);
	WREG32(data_reg, 0x80008000);
	WREG32(index_reg, 0x20001);
	WREG32(data_reg, 0x90008000);
	WREG32(index_reg, 0x20002);
	WREG32(data_reg, 0x80008000);
	WREG32(index_reg, 0x20003);
	WREG32(data_reg, 0x80008000);
	WREG32(index_reg, 0x20100);
	WREG32(data_reg, 0x80108000);
	WREG32(index_reg, 0x20101);
	WREG32(data_reg, 0x8FE0BF70);
	WREG32(index_reg, 0x20102);
	WREG32(data_reg, 0xBFE880C0);
	WREG32(index_reg, 0x20103);
	WREG32(data_reg, 0x80008000);
	WREG32(index_reg, 0x20200);
	WREG32(data_reg, 0x8018BFF8);
	WREG32(index_reg, 0x20201);
	WREG32(data_reg, 0x8F80BF08);
	WREG32(index_reg, 0x20202);
	WREG32(data_reg, 0xBFD081A0);
	WREG32(index_reg, 0x20203);
	WREG32(data_reg, 0xBFF88000);
	WREG32(index_reg, 0x20300);
	WREG32(data_reg, 0x80188000);
	WREG32(index_reg, 0x20301);
	WREG32(data_reg, 0x8EE0BEC0);
	WREG32(index_reg, 0x20302);
	WREG32(data_reg, 0xBFB082A0);
	WREG32(index_reg, 0x20303);
	WREG32(data_reg, 0x80008000);
	WREG32(index_reg, 0x20400);
	WREG32(data_reg, 0x80188000);
	WREG32(index_reg, 0x20401);
	WREG32(data_reg, 0x8E00BEA0);
	WREG32(index_reg, 0x20402);
	WREG32(data_reg, 0xBF8883C0);
	WREG32(index_reg, 0x20403);
	WREG32(data_reg, 0x80008000);
	WREG32(index_reg, 0x20500);
	WREG32(data_reg, 0x80188000);
	WREG32(index_reg, 0x20501);
	WREG32(data_reg, 0x8D00BE90);
	WREG32(index_reg, 0x20502);
	WREG32(data_reg, 0xBF588500);
	WREG32(index_reg, 0x20503);
	WREG32(data_reg, 0x80008008);
	WREG32(index_reg, 0x20600);
	WREG32(data_reg, 0x80188000);
	WREG32(index_reg, 0x20601);
	WREG32(data_reg, 0x8BC0BE98);
	WREG32(index_reg, 0x20602);
	WREG32(data_reg, 0xBF308660);
	WREG32(index_reg, 0x20603);
	WREG32(data_reg, 0x80008008);
	WREG32(index_reg, 0x20700);
	WREG32(data_reg, 0x80108000);
	WREG32(index_reg, 0x20701);
	WREG32(data_reg, 0x8A80BEB0);
	WREG32(index_reg, 0x20702);
	WREG32(data_reg, 0xBF0087C0);
	WREG32(index_reg, 0x20703);
	WREG32(data_reg, 0x80008008);
	WREG32(index_reg, 0x20800);
	WREG32(data_reg, 0x80108000);
	WREG32(index_reg, 0x20801);
	WREG32(data_reg, 0x8920BED0);
	WREG32(index_reg, 0x20802);
	WREG32(data_reg, 0xBED08920);
	WREG32(index_reg, 0x20803);
	WREG32(data_reg, 0x80008010);
	WREG32(index_reg, 0x30000);
	WREG32(data_reg, 0x90008000);
	WREG32(index_reg, 0x30001);
	WREG32(data_reg, 0x80008000);
	WREG32(index_reg, 0x30100);
	WREG32(data_reg, 0x8FE0BF90);
	WREG32(index_reg, 0x30101);
	WREG32(data_reg, 0xBFF880A0);
	WREG32(index_reg, 0x30200);
	WREG32(data_reg, 0x8F60BF40);
	WREG32(index_reg, 0x30201);
	WREG32(data_reg, 0xBFE88180);
	WREG32(index_reg, 0x30300);
	WREG32(data_reg, 0x8EC0BF00);
	WREG32(index_reg, 0x30301);
	WREG32(data_reg, 0xBFC88280);
	WREG32(index_reg, 0x30400);
	WREG32(data_reg, 0x8DE0BEE0);
	WREG32(index_reg, 0x30401);
	WREG32(data_reg, 0xBFA083A0);
	WREG32(index_reg, 0x30500);
	WREG32(data_reg, 0x8CE0BED0);
	WREG32(index_reg, 0x30501);
	WREG32(data_reg, 0xBF7884E0);
	WREG32(index_reg, 0x30600);
	WREG32(data_reg, 0x8BA0BED8);
	WREG32(index_reg, 0x30601);
	WREG32(data_reg, 0xBF508640);
	WREG32(index_reg, 0x30700);
	WREG32(data_reg, 0x8A60BEE8);
	WREG32(index_reg, 0x30701);
	WREG32(data_reg, 0xBF2087A0);
	WREG32(index_reg, 0x30800);
	WREG32(data_reg, 0x8900BF00);
	WREG32(index_reg, 0x30801);
	WREG32(data_reg, 0xBF008900);
}

struct rv515_watermark {
	u32        lb_request_fifo_depth;
	fixed20_12 num_line_pair;
	fixed20_12 estimated_width;
	fixed20_12 worst_case_latency;
	fixed20_12 consumption_rate;
	fixed20_12 active_time;
	fixed20_12 dbpp;
	fixed20_12 priority_mark_max;
	fixed20_12 priority_mark;
	fixed20_12 sclk;
};

void rv515_crtc_bandwidth_compute(struct radeon_device *rdev,
				  struct radeon_crtc *crtc,
				  struct rv515_watermark *wm)
{
	struct drm_display_mode *mode = &crtc->base.mode;
	fixed20_12 a, b, c;
	fixed20_12 pclk, request_fifo_depth, tolerable_latency, estimated_width;
	fixed20_12 consumption_time, line_time, chunk_time, read_delay_latency;

	if (!crtc->base.enabled) {
		/* FIXME: wouldn't it better to set priority mark to maximum */
		wm->lb_request_fifo_depth = 4;
		return;
	}

	if (crtc->vsc.full > rfixed_const(2))
		wm->num_line_pair.full = rfixed_const(2);
	else
		wm->num_line_pair.full = rfixed_const(1);

	b.full = rfixed_const(mode->crtc_hdisplay);
	c.full = rfixed_const(256);
	a.full = rfixed_mul(wm->num_line_pair, b);
	request_fifo_depth.full = rfixed_div(a, c);
	if (a.full < rfixed_const(4)) {
		wm->lb_request_fifo_depth = 4;
	} else {
		wm->lb_request_fifo_depth = rfixed_trunc(request_fifo_depth);
	}
=======
void rv515_mc_stop(struct radeon_device *rdev, struct rv515_mc_save *save)
{
	save->d1vga_control = RREG32(R_000330_D1VGA_CONTROL);
	save->d2vga_control = RREG32(R_000338_D2VGA_CONTROL);
	save->vga_render_control = RREG32(R_000300_VGA_RENDER_CONTROL);
	save->vga_hdp_control = RREG32(R_000328_VGA_HDP_CONTROL);
	save->d1crtc_control = RREG32(R_006080_D1CRTC_CONTROL);
	save->d2crtc_control = RREG32(R_006880_D2CRTC_CONTROL);

	/* Stop all video */
	WREG32(R_000330_D1VGA_CONTROL, 0);
	WREG32(R_0068E8_D2CRTC_UPDATE_LOCK, 0);
	WREG32(R_000300_VGA_RENDER_CONTROL, 0);
	WREG32(R_0060E8_D1CRTC_UPDATE_LOCK, 1);
	WREG32(R_0068E8_D2CRTC_UPDATE_LOCK, 1);
	WREG32(R_006080_D1CRTC_CONTROL, 0);
	WREG32(R_006880_D2CRTC_CONTROL, 0);
	WREG32(R_0060E8_D1CRTC_UPDATE_LOCK, 0);
	WREG32(R_0068E8_D2CRTC_UPDATE_LOCK, 0);
}

void rv515_mc_resume(struct radeon_device *rdev, struct rv515_mc_save *save)
{
	WREG32(R_006110_D1GRPH_PRIMARY_SURFACE_ADDRESS, rdev->mc.vram_start);
	WREG32(R_006118_D1GRPH_SECONDARY_SURFACE_ADDRESS, rdev->mc.vram_start);
	WREG32(R_006910_D2GRPH_PRIMARY_SURFACE_ADDRESS, rdev->mc.vram_start);
	WREG32(R_006918_D2GRPH_SECONDARY_SURFACE_ADDRESS, rdev->mc.vram_start);
	WREG32(R_000310_VGA_MEMORY_BASE_ADDRESS, rdev->mc.vram_start);
	/* Unlock host access */
	WREG32(R_000328_VGA_HDP_CONTROL, save->vga_hdp_control);
	mdelay(1);
	/* Restore video state */
	WREG32(R_0060E8_D1CRTC_UPDATE_LOCK, 1);
	WREG32(R_0068E8_D2CRTC_UPDATE_LOCK, 1);
	WREG32(R_006080_D1CRTC_CONTROL, save->d1crtc_control);
	WREG32(R_006880_D2CRTC_CONTROL, save->d2crtc_control);
	WREG32(R_0060E8_D1CRTC_UPDATE_LOCK, 0);
	WREG32(R_0068E8_D2CRTC_UPDATE_LOCK, 0);
	WREG32(R_000330_D1VGA_CONTROL, save->d1vga_control);
	WREG32(R_000338_D2VGA_CONTROL, save->d2vga_control);
	WREG32(R_000300_VGA_RENDER_CONTROL, save->vga_render_control);
}

void rv515_mc_program(struct radeon_device *rdev)
{
	struct rv515_mc_save save;

	/* Stops all mc clients */
	rv515_mc_stop(rdev, &save);

	/* Wait for mc idle */
	if (rv515_mc_wait_for_idle(rdev))
		dev_warn(rdev->dev, "Wait MC idle timeout before updating MC.\n");
	/* Write VRAM size in case we are limiting it */
	WREG32(R_0000F8_CONFIG_MEMSIZE, rdev->mc.real_vram_size);
	/* Program MC, should be a 32bits limited address space */
	WREG32_MC(R_000001_MC_FB_LOCATION,
			S_000001_MC_FB_START(rdev->mc.vram_start >> 16) |
			S_000001_MC_FB_TOP(rdev->mc.vram_end >> 16));
	WREG32(R_000134_HDP_FB_LOCATION,
		S_000134_HDP_FB_START(rdev->mc.vram_start >> 16));
	if (rdev->flags & RADEON_IS_AGP) {
		WREG32_MC(R_000002_MC_AGP_LOCATION,
			S_000002_MC_AGP_START(rdev->mc.gtt_start >> 16) |
			S_000002_MC_AGP_TOP(rdev->mc.gtt_end >> 16));
		WREG32_MC(R_000003_MC_AGP_BASE, lower_32_bits(rdev->mc.agp_base));
		WREG32_MC(R_000004_MC_AGP_BASE_2,
			S_000004_AGP_BASE_ADDR_2(upper_32_bits(rdev->mc.agp_base)));
	} else {
		WREG32_MC(R_000002_MC_AGP_LOCATION, 0xFFFFFFFF);
		WREG32_MC(R_000003_MC_AGP_BASE, 0);
		WREG32_MC(R_000004_MC_AGP_BASE_2, 0);
	}

	rv515_mc_resume(rdev, &save);
}

void rv515_clock_startup(struct radeon_device *rdev)
{
	if (radeon_dynclks != -1 && radeon_dynclks)
		radeon_atom_set_clock_gating(rdev, 1);
	/* We need to force on some of the block */
	WREG32_PLL(R_00000F_CP_DYN_CNTL,
		RREG32_PLL(R_00000F_CP_DYN_CNTL) | S_00000F_CP_FORCEON(1));
	WREG32_PLL(R_000011_E2_DYN_CNTL,
		RREG32_PLL(R_000011_E2_DYN_CNTL) | S_000011_E2_FORCEON(1));
	WREG32_PLL(R_000013_IDCT_DYN_CNTL,
		RREG32_PLL(R_000013_IDCT_DYN_CNTL) | S_000013_IDCT_FORCEON(1));
}

static int rv515_startup(struct radeon_device *rdev)
{
	int r;

	rv515_mc_program(rdev);
	/* Resume clock */
	rv515_clock_startup(rdev);
	/* Initialize GPU configuration (# pipes, ...) */
	rv515_gpu_init(rdev);
	/* Initialize GART (initialize after TTM so we can allocate
	 * memory through TTM but finalize after TTM) */
	if (rdev->flags & RADEON_IS_PCIE) {
		r = rv370_pcie_gart_enable(rdev);
		if (r)
			return r;
	}
	/* Enable IRQ */
	rdev->irq.sw_int = true;
	r100_irq_set(rdev);
	/* 1M ring buffer */
	r = r100_cp_init(rdev, 1024 * 1024);
	if (r) {
		dev_err(rdev->dev, "failled initializing CP (%d).\n", r);
		return r;
	}
	r = r100_wb_init(rdev);
	if (r)
		dev_err(rdev->dev, "failled initializing WB (%d).\n", r);
	r = r100_ib_init(rdev);
	if (r) {
		dev_err(rdev->dev, "failled initializing IB (%d).\n", r);
		return r;
	}
	return 0;
}

int rv515_resume(struct radeon_device *rdev)
{
	/* Make sur GART are not working */
	if (rdev->flags & RADEON_IS_PCIE)
		rv370_pcie_gart_disable(rdev);
	/* Resume clock before doing reset */
	rv515_clock_startup(rdev);
	/* Reset gpu before posting otherwise ATOM will enter infinite loop */
	if (radeon_gpu_reset(rdev)) {
		dev_warn(rdev->dev, "GPU reset failed ! (0xE40=0x%08X, 0x7C0=0x%08X)\n",
			RREG32(R_000E40_RBBM_STATUS),
			RREG32(R_0007C0_CP_STAT));
	}
	/* post */
	atom_asic_init(rdev->mode_info.atom_context);
	/* Resume clock after posting */
	rv515_clock_startup(rdev);
	return rv515_startup(rdev);
}

int rv515_suspend(struct radeon_device *rdev)
{
	r100_cp_disable(rdev);
	r100_wb_disable(rdev);
	r100_irq_disable(rdev);
	if (rdev->flags & RADEON_IS_PCIE)
		rv370_pcie_gart_disable(rdev);
	return 0;
}

void rv515_set_safe_registers(struct radeon_device *rdev)
{
	rdev->config.r300.reg_safe_bm = rv515_reg_safe_bm;
	rdev->config.r300.reg_safe_bm_size = ARRAY_SIZE(rv515_reg_safe_bm);
}

void rv515_fini(struct radeon_device *rdev)
{
	rv515_suspend(rdev);
	r100_cp_fini(rdev);
	r100_wb_fini(rdev);
	r100_ib_fini(rdev);
	radeon_gem_fini(rdev);
    rv370_pcie_gart_fini(rdev);
	radeon_agp_fini(rdev);
	radeon_irq_kms_fini(rdev);
	radeon_fence_driver_fini(rdev);
	radeon_object_fini(rdev);
	radeon_atombios_fini(rdev);
	kfree(rdev->bios);
	rdev->bios = NULL;
}
>>>>>>> ad1cd745

	/* Determine consumption rate
	 *  pclk = pixel clock period(ns) = 1000 / (mode.clock / 1000)
	 *  vtaps = number of vertical taps,
	 *  vsc = vertical scaling ratio, defined as source/destination
	 *  hsc = horizontal scaling ration, defined as source/destination
	 */
	a.full = rfixed_const(mode->clock);
	b.full = rfixed_const(1000);
	a.full = rfixed_div(a, b);
	pclk.full = rfixed_div(b, a);
	if (crtc->rmx_type != RMX_OFF) {
		b.full = rfixed_const(2);
		if (crtc->vsc.full > b.full)
			b.full = crtc->vsc.full;
		b.full = rfixed_mul(b, crtc->hsc);
		c.full = rfixed_const(2);
		b.full = rfixed_div(b, c);
		consumption_time.full = rfixed_div(pclk, b);
	} else {
		consumption_time.full = pclk.full;
	}
	a.full = rfixed_const(1);
	wm->consumption_rate.full = rfixed_div(a, consumption_time);


	/* Determine line time
	 *  LineTime = total time for one line of displayhtotal
	 *  LineTime = total number of horizontal pixels
	 *  pclk = pixel clock period(ns)
	 */
	a.full = rfixed_const(crtc->base.mode.crtc_htotal);
	line_time.full = rfixed_mul(a, pclk);

	/* Determine active time
	 *  ActiveTime = time of active region of display within one line,
	 *  hactive = total number of horizontal active pixels
	 *  htotal = total number of horizontal pixels
	 */
	a.full = rfixed_const(crtc->base.mode.crtc_htotal);
	b.full = rfixed_const(crtc->base.mode.crtc_hdisplay);
	wm->active_time.full = rfixed_mul(line_time, b);
	wm->active_time.full = rfixed_div(wm->active_time, a);

	/* Determine chunk time
	 * ChunkTime = the time it takes the DCP to send one chunk of data
	 * to the LB which consists of pipeline delay and inter chunk gap
	 * sclk = system clock(Mhz)
	 */
	a.full = rfixed_const(600 * 1000);
	chunk_time.full = rfixed_div(a, rdev->pm.sclk);
	read_delay_latency.full = rfixed_const(1000);

	/* Determine the worst case latency
	 * NumLinePair = Number of line pairs to request(1=2 lines, 2=4 lines)
	 * WorstCaseLatency = worst case time from urgent to when the MC starts
	 *                    to return data
	 * READ_DELAY_IDLE_MAX = constant of 1us
	 * ChunkTime = time it takes the DCP to send one chunk of data to the LB
	 *             which consists of pipeline delay and inter chunk gap
	 */
	if (rfixed_trunc(wm->num_line_pair) > 1) {
		a.full = rfixed_const(3);
		wm->worst_case_latency.full = rfixed_mul(a, chunk_time);
		wm->worst_case_latency.full += read_delay_latency.full;
	} else {
		wm->worst_case_latency.full = chunk_time.full + read_delay_latency.full;
	}

	/* Determine the tolerable latency
	 * TolerableLatency = Any given request has only 1 line time
	 *                    for the data to be returned
	 * LBRequestFifoDepth = Number of chunk requests the LB can
	 *                      put into the request FIFO for a display
	 *  LineTime = total time for one line of display
	 *  ChunkTime = the time it takes the DCP to send one chunk
	 *              of data to the LB which consists of
	 *  pipeline delay and inter chunk gap
	 */
	if ((2+wm->lb_request_fifo_depth) >= rfixed_trunc(request_fifo_depth)) {
		tolerable_latency.full = line_time.full;
	} else {
		tolerable_latency.full = rfixed_const(wm->lb_request_fifo_depth - 2);
		tolerable_latency.full = request_fifo_depth.full - tolerable_latency.full;
		tolerable_latency.full = rfixed_mul(tolerable_latency, chunk_time);
		tolerable_latency.full = line_time.full - tolerable_latency.full;
	}
	/* We assume worst case 32bits (4 bytes) */
	wm->dbpp.full = rfixed_const(2 * 16);

	/* Determine the maximum priority mark
	 *  width = viewport width in pixels
	 */
	a.full = rfixed_const(16);
	wm->priority_mark_max.full = rfixed_const(crtc->base.mode.crtc_hdisplay);
	wm->priority_mark_max.full = rfixed_div(wm->priority_mark_max, a);

	/* Determine estimated width */
	estimated_width.full = tolerable_latency.full - wm->worst_case_latency.full;
	estimated_width.full = rfixed_div(estimated_width, consumption_time);
	if (rfixed_trunc(estimated_width) > crtc->base.mode.crtc_hdisplay) {
		wm->priority_mark.full = rfixed_const(10);
	} else {
		a.full = rfixed_const(16);
		wm->priority_mark.full = rfixed_div(estimated_width, a);
		wm->priority_mark.full = wm->priority_mark_max.full - wm->priority_mark.full;
	}
}

void rv515_bandwidth_avivo_update(struct radeon_device *rdev)
{
<<<<<<< HEAD
=======
	int r;

	rdev->new_init_path = true;
	/* Initialize scratch registers */
	radeon_scratch_init(rdev);
	/* Initialize surface registers */
	radeon_surface_init(rdev);
	/* TODO: disable VGA need to use VGA request */
	/* BIOS*/
	if (!radeon_get_bios(rdev)) {
		if (ASIC_IS_AVIVO(rdev))
			return -EINVAL;
	}
	if (rdev->is_atom_bios) {
		r = radeon_atombios_init(rdev);
		if (r)
			return r;
	} else {
		dev_err(rdev->dev, "Expecting atombios for RV515 GPU\n");
		return -EINVAL;
	}
	/* Reset gpu before posting otherwise ATOM will enter infinite loop */
	if (radeon_gpu_reset(rdev)) {
		dev_warn(rdev->dev,
			"GPU reset failed ! (0xE40=0x%08X, 0x7C0=0x%08X)\n",
			RREG32(R_000E40_RBBM_STATUS),
			RREG32(R_0007C0_CP_STAT));
	}
	/* check if cards are posted or not */
	if (!radeon_card_posted(rdev) && rdev->bios) {
		DRM_INFO("GPU not posted. posting now...\n");
		atom_asic_init(rdev->mode_info.atom_context);
	}
	/* Initialize clocks */
	radeon_get_clock_info(rdev->ddev);
	/* Get vram informations */
	rv515_vram_info(rdev);
	/* Initialize memory controller (also test AGP) */
	r = r420_mc_init(rdev);
	if (r)
		return r;
	rv515_debugfs(rdev);
	/* Fence driver */
	r = radeon_fence_driver_init(rdev);
	if (r)
		return r;
	r = radeon_irq_kms_init(rdev);
	if (r)
		return r;
	/* Memory manager */
	r = radeon_object_init(rdev);
	if (r)
		return r;
	r = rv370_pcie_gart_init(rdev);
	if (r)
		return r;
	rv515_set_safe_registers(rdev);
	rdev->accel_working = true;
	r = rv515_startup(rdev);
	if (r) {
		/* Somethings want wront with the accel init stop accel */
		dev_err(rdev->dev, "Disabling GPU acceleration\n");
		rv515_suspend(rdev);
		r100_cp_fini(rdev);
		r100_wb_fini(rdev);
		r100_ib_fini(rdev);
		rv370_pcie_gart_fini(rdev);
		radeon_agp_fini(rdev);
		radeon_irq_kms_fini(rdev);
		rdev->accel_working = false;
	}
	return 0;
}

void atom_rv515_force_tv_scaler(struct radeon_device *rdev, struct radeon_crtc *crtc)
{
	int index_reg = 0x6578 + crtc->crtc_offset;
	int data_reg = 0x657c + crtc->crtc_offset;

	WREG32(0x659C + crtc->crtc_offset, 0x0);
	WREG32(0x6594 + crtc->crtc_offset, 0x705);
	WREG32(0x65A4 + crtc->crtc_offset, 0x10001);
	WREG32(0x65D8 + crtc->crtc_offset, 0x0);
	WREG32(0x65B0 + crtc->crtc_offset, 0x0);
	WREG32(0x65C0 + crtc->crtc_offset, 0x0);
	WREG32(0x65D4 + crtc->crtc_offset, 0x0);
	WREG32(index_reg, 0x0);
	WREG32(data_reg, 0x841880A8);
	WREG32(index_reg, 0x1);
	WREG32(data_reg, 0x84208680);
	WREG32(index_reg, 0x2);
	WREG32(data_reg, 0xBFF880B0);
	WREG32(index_reg, 0x100);
	WREG32(data_reg, 0x83D88088);
	WREG32(index_reg, 0x101);
	WREG32(data_reg, 0x84608680);
	WREG32(index_reg, 0x102);
	WREG32(data_reg, 0xBFF080D0);
	WREG32(index_reg, 0x200);
	WREG32(data_reg, 0x83988068);
	WREG32(index_reg, 0x201);
	WREG32(data_reg, 0x84A08680);
	WREG32(index_reg, 0x202);
	WREG32(data_reg, 0xBFF080F8);
	WREG32(index_reg, 0x300);
	WREG32(data_reg, 0x83588058);
	WREG32(index_reg, 0x301);
	WREG32(data_reg, 0x84E08660);
	WREG32(index_reg, 0x302);
	WREG32(data_reg, 0xBFF88120);
	WREG32(index_reg, 0x400);
	WREG32(data_reg, 0x83188040);
	WREG32(index_reg, 0x401);
	WREG32(data_reg, 0x85008660);
	WREG32(index_reg, 0x402);
	WREG32(data_reg, 0xBFF88150);
	WREG32(index_reg, 0x500);
	WREG32(data_reg, 0x82D88030);
	WREG32(index_reg, 0x501);
	WREG32(data_reg, 0x85408640);
	WREG32(index_reg, 0x502);
	WREG32(data_reg, 0xBFF88180);
	WREG32(index_reg, 0x600);
	WREG32(data_reg, 0x82A08018);
	WREG32(index_reg, 0x601);
	WREG32(data_reg, 0x85808620);
	WREG32(index_reg, 0x602);
	WREG32(data_reg, 0xBFF081B8);
	WREG32(index_reg, 0x700);
	WREG32(data_reg, 0x82608010);
	WREG32(index_reg, 0x701);
	WREG32(data_reg, 0x85A08600);
	WREG32(index_reg, 0x702);
	WREG32(data_reg, 0x800081F0);
	WREG32(index_reg, 0x800);
	WREG32(data_reg, 0x8228BFF8);
	WREG32(index_reg, 0x801);
	WREG32(data_reg, 0x85E085E0);
	WREG32(index_reg, 0x802);
	WREG32(data_reg, 0xBFF88228);
	WREG32(index_reg, 0x10000);
	WREG32(data_reg, 0x82A8BF00);
	WREG32(index_reg, 0x10001);
	WREG32(data_reg, 0x82A08CC0);
	WREG32(index_reg, 0x10002);
	WREG32(data_reg, 0x8008BEF8);
	WREG32(index_reg, 0x10100);
	WREG32(data_reg, 0x81F0BF28);
	WREG32(index_reg, 0x10101);
	WREG32(data_reg, 0x83608CA0);
	WREG32(index_reg, 0x10102);
	WREG32(data_reg, 0x8018BED0);
	WREG32(index_reg, 0x10200);
	WREG32(data_reg, 0x8148BF38);
	WREG32(index_reg, 0x10201);
	WREG32(data_reg, 0x84408C80);
	WREG32(index_reg, 0x10202);
	WREG32(data_reg, 0x8008BEB8);
	WREG32(index_reg, 0x10300);
	WREG32(data_reg, 0x80B0BF78);
	WREG32(index_reg, 0x10301);
	WREG32(data_reg, 0x85008C20);
	WREG32(index_reg, 0x10302);
	WREG32(data_reg, 0x8020BEA0);
	WREG32(index_reg, 0x10400);
	WREG32(data_reg, 0x8028BF90);
	WREG32(index_reg, 0x10401);
	WREG32(data_reg, 0x85E08BC0);
	WREG32(index_reg, 0x10402);
	WREG32(data_reg, 0x8018BE90);
	WREG32(index_reg, 0x10500);
	WREG32(data_reg, 0xBFB8BFB0);
	WREG32(index_reg, 0x10501);
	WREG32(data_reg, 0x86C08B40);
	WREG32(index_reg, 0x10502);
	WREG32(data_reg, 0x8010BE90);
	WREG32(index_reg, 0x10600);
	WREG32(data_reg, 0xBF58BFC8);
	WREG32(index_reg, 0x10601);
	WREG32(data_reg, 0x87A08AA0);
	WREG32(index_reg, 0x10602);
	WREG32(data_reg, 0x8010BE98);
	WREG32(index_reg, 0x10700);
	WREG32(data_reg, 0xBF10BFF0);
	WREG32(index_reg, 0x10701);
	WREG32(data_reg, 0x886089E0);
	WREG32(index_reg, 0x10702);
	WREG32(data_reg, 0x8018BEB0);
	WREG32(index_reg, 0x10800);
	WREG32(data_reg, 0xBED8BFE8);
	WREG32(index_reg, 0x10801);
	WREG32(data_reg, 0x89408940);
	WREG32(index_reg, 0x10802);
	WREG32(data_reg, 0xBFE8BED8);
	WREG32(index_reg, 0x20000);
	WREG32(data_reg, 0x80008000);
	WREG32(index_reg, 0x20001);
	WREG32(data_reg, 0x90008000);
	WREG32(index_reg, 0x20002);
	WREG32(data_reg, 0x80008000);
	WREG32(index_reg, 0x20003);
	WREG32(data_reg, 0x80008000);
	WREG32(index_reg, 0x20100);
	WREG32(data_reg, 0x80108000);
	WREG32(index_reg, 0x20101);
	WREG32(data_reg, 0x8FE0BF70);
	WREG32(index_reg, 0x20102);
	WREG32(data_reg, 0xBFE880C0);
	WREG32(index_reg, 0x20103);
	WREG32(data_reg, 0x80008000);
	WREG32(index_reg, 0x20200);
	WREG32(data_reg, 0x8018BFF8);
	WREG32(index_reg, 0x20201);
	WREG32(data_reg, 0x8F80BF08);
	WREG32(index_reg, 0x20202);
	WREG32(data_reg, 0xBFD081A0);
	WREG32(index_reg, 0x20203);
	WREG32(data_reg, 0xBFF88000);
	WREG32(index_reg, 0x20300);
	WREG32(data_reg, 0x80188000);
	WREG32(index_reg, 0x20301);
	WREG32(data_reg, 0x8EE0BEC0);
	WREG32(index_reg, 0x20302);
	WREG32(data_reg, 0xBFB082A0);
	WREG32(index_reg, 0x20303);
	WREG32(data_reg, 0x80008000);
	WREG32(index_reg, 0x20400);
	WREG32(data_reg, 0x80188000);
	WREG32(index_reg, 0x20401);
	WREG32(data_reg, 0x8E00BEA0);
	WREG32(index_reg, 0x20402);
	WREG32(data_reg, 0xBF8883C0);
	WREG32(index_reg, 0x20403);
	WREG32(data_reg, 0x80008000);
	WREG32(index_reg, 0x20500);
	WREG32(data_reg, 0x80188000);
	WREG32(index_reg, 0x20501);
	WREG32(data_reg, 0x8D00BE90);
	WREG32(index_reg, 0x20502);
	WREG32(data_reg, 0xBF588500);
	WREG32(index_reg, 0x20503);
	WREG32(data_reg, 0x80008008);
	WREG32(index_reg, 0x20600);
	WREG32(data_reg, 0x80188000);
	WREG32(index_reg, 0x20601);
	WREG32(data_reg, 0x8BC0BE98);
	WREG32(index_reg, 0x20602);
	WREG32(data_reg, 0xBF308660);
	WREG32(index_reg, 0x20603);
	WREG32(data_reg, 0x80008008);
	WREG32(index_reg, 0x20700);
	WREG32(data_reg, 0x80108000);
	WREG32(index_reg, 0x20701);
	WREG32(data_reg, 0x8A80BEB0);
	WREG32(index_reg, 0x20702);
	WREG32(data_reg, 0xBF0087C0);
	WREG32(index_reg, 0x20703);
	WREG32(data_reg, 0x80008008);
	WREG32(index_reg, 0x20800);
	WREG32(data_reg, 0x80108000);
	WREG32(index_reg, 0x20801);
	WREG32(data_reg, 0x8920BED0);
	WREG32(index_reg, 0x20802);
	WREG32(data_reg, 0xBED08920);
	WREG32(index_reg, 0x20803);
	WREG32(data_reg, 0x80008010);
	WREG32(index_reg, 0x30000);
	WREG32(data_reg, 0x90008000);
	WREG32(index_reg, 0x30001);
	WREG32(data_reg, 0x80008000);
	WREG32(index_reg, 0x30100);
	WREG32(data_reg, 0x8FE0BF90);
	WREG32(index_reg, 0x30101);
	WREG32(data_reg, 0xBFF880A0);
	WREG32(index_reg, 0x30200);
	WREG32(data_reg, 0x8F60BF40);
	WREG32(index_reg, 0x30201);
	WREG32(data_reg, 0xBFE88180);
	WREG32(index_reg, 0x30300);
	WREG32(data_reg, 0x8EC0BF00);
	WREG32(index_reg, 0x30301);
	WREG32(data_reg, 0xBFC88280);
	WREG32(index_reg, 0x30400);
	WREG32(data_reg, 0x8DE0BEE0);
	WREG32(index_reg, 0x30401);
	WREG32(data_reg, 0xBFA083A0);
	WREG32(index_reg, 0x30500);
	WREG32(data_reg, 0x8CE0BED0);
	WREG32(index_reg, 0x30501);
	WREG32(data_reg, 0xBF7884E0);
	WREG32(index_reg, 0x30600);
	WREG32(data_reg, 0x8BA0BED8);
	WREG32(index_reg, 0x30601);
	WREG32(data_reg, 0xBF508640);
	WREG32(index_reg, 0x30700);
	WREG32(data_reg, 0x8A60BEE8);
	WREG32(index_reg, 0x30701);
	WREG32(data_reg, 0xBF2087A0);
	WREG32(index_reg, 0x30800);
	WREG32(data_reg, 0x8900BF00);
	WREG32(index_reg, 0x30801);
	WREG32(data_reg, 0xBF008900);
}

struct rv515_watermark {
	u32        lb_request_fifo_depth;
	fixed20_12 num_line_pair;
	fixed20_12 estimated_width;
	fixed20_12 worst_case_latency;
	fixed20_12 consumption_rate;
	fixed20_12 active_time;
	fixed20_12 dbpp;
	fixed20_12 priority_mark_max;
	fixed20_12 priority_mark;
	fixed20_12 sclk;
};

void rv515_crtc_bandwidth_compute(struct radeon_device *rdev,
				  struct radeon_crtc *crtc,
				  struct rv515_watermark *wm)
{
	struct drm_display_mode *mode = &crtc->base.mode;
	fixed20_12 a, b, c;
	fixed20_12 pclk, request_fifo_depth, tolerable_latency, estimated_width;
	fixed20_12 consumption_time, line_time, chunk_time, read_delay_latency;

	if (!crtc->base.enabled) {
		/* FIXME: wouldn't it better to set priority mark to maximum */
		wm->lb_request_fifo_depth = 4;
		return;
	}

	if (crtc->vsc.full > rfixed_const(2))
		wm->num_line_pair.full = rfixed_const(2);
	else
		wm->num_line_pair.full = rfixed_const(1);

	b.full = rfixed_const(mode->crtc_hdisplay);
	c.full = rfixed_const(256);
	a.full = rfixed_mul(wm->num_line_pair, b);
	request_fifo_depth.full = rfixed_div(a, c);
	if (a.full < rfixed_const(4)) {
		wm->lb_request_fifo_depth = 4;
	} else {
		wm->lb_request_fifo_depth = rfixed_trunc(request_fifo_depth);
	}

	/* Determine consumption rate
	 *  pclk = pixel clock period(ns) = 1000 / (mode.clock / 1000)
	 *  vtaps = number of vertical taps,
	 *  vsc = vertical scaling ratio, defined as source/destination
	 *  hsc = horizontal scaling ration, defined as source/destination
	 */
	a.full = rfixed_const(mode->clock);
	b.full = rfixed_const(1000);
	a.full = rfixed_div(a, b);
	pclk.full = rfixed_div(b, a);
	if (crtc->rmx_type != RMX_OFF) {
		b.full = rfixed_const(2);
		if (crtc->vsc.full > b.full)
			b.full = crtc->vsc.full;
		b.full = rfixed_mul(b, crtc->hsc);
		c.full = rfixed_const(2);
		b.full = rfixed_div(b, c);
		consumption_time.full = rfixed_div(pclk, b);
	} else {
		consumption_time.full = pclk.full;
	}
	a.full = rfixed_const(1);
	wm->consumption_rate.full = rfixed_div(a, consumption_time);


	/* Determine line time
	 *  LineTime = total time for one line of displayhtotal
	 *  LineTime = total number of horizontal pixels
	 *  pclk = pixel clock period(ns)
	 */
	a.full = rfixed_const(crtc->base.mode.crtc_htotal);
	line_time.full = rfixed_mul(a, pclk);

	/* Determine active time
	 *  ActiveTime = time of active region of display within one line,
	 *  hactive = total number of horizontal active pixels
	 *  htotal = total number of horizontal pixels
	 */
	a.full = rfixed_const(crtc->base.mode.crtc_htotal);
	b.full = rfixed_const(crtc->base.mode.crtc_hdisplay);
	wm->active_time.full = rfixed_mul(line_time, b);
	wm->active_time.full = rfixed_div(wm->active_time, a);

	/* Determine chunk time
	 * ChunkTime = the time it takes the DCP to send one chunk of data
	 * to the LB which consists of pipeline delay and inter chunk gap
	 * sclk = system clock(Mhz)
	 */
	a.full = rfixed_const(600 * 1000);
	chunk_time.full = rfixed_div(a, rdev->pm.sclk);
	read_delay_latency.full = rfixed_const(1000);

	/* Determine the worst case latency
	 * NumLinePair = Number of line pairs to request(1=2 lines, 2=4 lines)
	 * WorstCaseLatency = worst case time from urgent to when the MC starts
	 *                    to return data
	 * READ_DELAY_IDLE_MAX = constant of 1us
	 * ChunkTime = time it takes the DCP to send one chunk of data to the LB
	 *             which consists of pipeline delay and inter chunk gap
	 */
	if (rfixed_trunc(wm->num_line_pair) > 1) {
		a.full = rfixed_const(3);
		wm->worst_case_latency.full = rfixed_mul(a, chunk_time);
		wm->worst_case_latency.full += read_delay_latency.full;
	} else {
		wm->worst_case_latency.full = chunk_time.full + read_delay_latency.full;
	}

	/* Determine the tolerable latency
	 * TolerableLatency = Any given request has only 1 line time
	 *                    for the data to be returned
	 * LBRequestFifoDepth = Number of chunk requests the LB can
	 *                      put into the request FIFO for a display
	 *  LineTime = total time for one line of display
	 *  ChunkTime = the time it takes the DCP to send one chunk
	 *              of data to the LB which consists of
	 *  pipeline delay and inter chunk gap
	 */
	if ((2+wm->lb_request_fifo_depth) >= rfixed_trunc(request_fifo_depth)) {
		tolerable_latency.full = line_time.full;
	} else {
		tolerable_latency.full = rfixed_const(wm->lb_request_fifo_depth - 2);
		tolerable_latency.full = request_fifo_depth.full - tolerable_latency.full;
		tolerable_latency.full = rfixed_mul(tolerable_latency, chunk_time);
		tolerable_latency.full = line_time.full - tolerable_latency.full;
	}
	/* We assume worst case 32bits (4 bytes) */
	wm->dbpp.full = rfixed_const(2 * 16);

	/* Determine the maximum priority mark
	 *  width = viewport width in pixels
	 */
	a.full = rfixed_const(16);
	wm->priority_mark_max.full = rfixed_const(crtc->base.mode.crtc_hdisplay);
	wm->priority_mark_max.full = rfixed_div(wm->priority_mark_max, a);

	/* Determine estimated width */
	estimated_width.full = tolerable_latency.full - wm->worst_case_latency.full;
	estimated_width.full = rfixed_div(estimated_width, consumption_time);
	if (rfixed_trunc(estimated_width) > crtc->base.mode.crtc_hdisplay) {
		wm->priority_mark.full = rfixed_const(10);
	} else {
		a.full = rfixed_const(16);
		wm->priority_mark.full = rfixed_div(estimated_width, a);
		wm->priority_mark.full = wm->priority_mark_max.full - wm->priority_mark.full;
	}
}

void rv515_bandwidth_avivo_update(struct radeon_device *rdev)
{
>>>>>>> ad1cd745
	struct drm_display_mode *mode0 = NULL;
	struct drm_display_mode *mode1 = NULL;
	struct rv515_watermark wm0;
	struct rv515_watermark wm1;
	u32 tmp;
	fixed20_12 priority_mark02, priority_mark12, fill_rate;
	fixed20_12 a, b;

	if (rdev->mode_info.crtcs[0]->base.enabled)
		mode0 = &rdev->mode_info.crtcs[0]->base.mode;
	if (rdev->mode_info.crtcs[1]->base.enabled)
		mode1 = &rdev->mode_info.crtcs[1]->base.mode;
	rs690_line_buffer_adjust(rdev, mode0, mode1);

	rv515_crtc_bandwidth_compute(rdev, rdev->mode_info.crtcs[0], &wm0);
	rv515_crtc_bandwidth_compute(rdev, rdev->mode_info.crtcs[1], &wm1);

	tmp = wm0.lb_request_fifo_depth;
	tmp |= wm1.lb_request_fifo_depth << 16;
	WREG32(LB_MAX_REQ_OUTSTANDING, tmp);

	if (mode0 && mode1) {
		if (rfixed_trunc(wm0.dbpp) > 64)
			a.full = rfixed_div(wm0.dbpp, wm0.num_line_pair);
		else
			a.full = wm0.num_line_pair.full;
		if (rfixed_trunc(wm1.dbpp) > 64)
			b.full = rfixed_div(wm1.dbpp, wm1.num_line_pair);
		else
			b.full = wm1.num_line_pair.full;
		a.full += b.full;
		fill_rate.full = rfixed_div(wm0.sclk, a);
		if (wm0.consumption_rate.full > fill_rate.full) {
			b.full = wm0.consumption_rate.full - fill_rate.full;
			b.full = rfixed_mul(b, wm0.active_time);
			a.full = rfixed_const(16);
			b.full = rfixed_div(b, a);
			a.full = rfixed_mul(wm0.worst_case_latency,
						wm0.consumption_rate);
			priority_mark02.full = a.full + b.full;
		} else {
			a.full = rfixed_mul(wm0.worst_case_latency,
						wm0.consumption_rate);
			b.full = rfixed_const(16 * 1000);
			priority_mark02.full = rfixed_div(a, b);
		}
		if (wm1.consumption_rate.full > fill_rate.full) {
			b.full = wm1.consumption_rate.full - fill_rate.full;
			b.full = rfixed_mul(b, wm1.active_time);
			a.full = rfixed_const(16);
			b.full = rfixed_div(b, a);
			a.full = rfixed_mul(wm1.worst_case_latency,
						wm1.consumption_rate);
			priority_mark12.full = a.full + b.full;
		} else {
			a.full = rfixed_mul(wm1.worst_case_latency,
						wm1.consumption_rate);
			b.full = rfixed_const(16 * 1000);
			priority_mark12.full = rfixed_div(a, b);
		}
		if (wm0.priority_mark.full > priority_mark02.full)
			priority_mark02.full = wm0.priority_mark.full;
		if (rfixed_trunc(priority_mark02) < 0)
			priority_mark02.full = 0;
		if (wm0.priority_mark_max.full > priority_mark02.full)
			priority_mark02.full = wm0.priority_mark_max.full;
		if (wm1.priority_mark.full > priority_mark12.full)
			priority_mark12.full = wm1.priority_mark.full;
		if (rfixed_trunc(priority_mark12) < 0)
			priority_mark12.full = 0;
		if (wm1.priority_mark_max.full > priority_mark12.full)
			priority_mark12.full = wm1.priority_mark_max.full;
		WREG32(D1MODE_PRIORITY_A_CNT, rfixed_trunc(priority_mark02));
		WREG32(D1MODE_PRIORITY_B_CNT, rfixed_trunc(priority_mark02));
		WREG32(D2MODE_PRIORITY_A_CNT, rfixed_trunc(priority_mark12));
		WREG32(D2MODE_PRIORITY_B_CNT, rfixed_trunc(priority_mark12));
	} else if (mode0) {
		if (rfixed_trunc(wm0.dbpp) > 64)
			a.full = rfixed_div(wm0.dbpp, wm0.num_line_pair);
		else
			a.full = wm0.num_line_pair.full;
		fill_rate.full = rfixed_div(wm0.sclk, a);
		if (wm0.consumption_rate.full > fill_rate.full) {
			b.full = wm0.consumption_rate.full - fill_rate.full;
			b.full = rfixed_mul(b, wm0.active_time);
			a.full = rfixed_const(16);
			b.full = rfixed_div(b, a);
			a.full = rfixed_mul(wm0.worst_case_latency,
						wm0.consumption_rate);
			priority_mark02.full = a.full + b.full;
		} else {
			a.full = rfixed_mul(wm0.worst_case_latency,
						wm0.consumption_rate);
			b.full = rfixed_const(16);
			priority_mark02.full = rfixed_div(a, b);
		}
		if (wm0.priority_mark.full > priority_mark02.full)
			priority_mark02.full = wm0.priority_mark.full;
		if (rfixed_trunc(priority_mark02) < 0)
			priority_mark02.full = 0;
		if (wm0.priority_mark_max.full > priority_mark02.full)
			priority_mark02.full = wm0.priority_mark_max.full;
		WREG32(D1MODE_PRIORITY_A_CNT, rfixed_trunc(priority_mark02));
		WREG32(D1MODE_PRIORITY_B_CNT, rfixed_trunc(priority_mark02));
		WREG32(D2MODE_PRIORITY_A_CNT, MODE_PRIORITY_OFF);
		WREG32(D2MODE_PRIORITY_B_CNT, MODE_PRIORITY_OFF);
	} else {
		if (rfixed_trunc(wm1.dbpp) > 64)
			a.full = rfixed_div(wm1.dbpp, wm1.num_line_pair);
		else
			a.full = wm1.num_line_pair.full;
		fill_rate.full = rfixed_div(wm1.sclk, a);
		if (wm1.consumption_rate.full > fill_rate.full) {
			b.full = wm1.consumption_rate.full - fill_rate.full;
			b.full = rfixed_mul(b, wm1.active_time);
			a.full = rfixed_const(16);
			b.full = rfixed_div(b, a);
			a.full = rfixed_mul(wm1.worst_case_latency,
						wm1.consumption_rate);
			priority_mark12.full = a.full + b.full;
		} else {
			a.full = rfixed_mul(wm1.worst_case_latency,
						wm1.consumption_rate);
			b.full = rfixed_const(16 * 1000);
			priority_mark12.full = rfixed_div(a, b);
		}
		if (wm1.priority_mark.full > priority_mark12.full)
			priority_mark12.full = wm1.priority_mark.full;
		if (rfixed_trunc(priority_mark12) < 0)
			priority_mark12.full = 0;
		if (wm1.priority_mark_max.full > priority_mark12.full)
			priority_mark12.full = wm1.priority_mark_max.full;
		WREG32(D1MODE_PRIORITY_A_CNT, MODE_PRIORITY_OFF);
		WREG32(D1MODE_PRIORITY_B_CNT, MODE_PRIORITY_OFF);
		WREG32(D2MODE_PRIORITY_A_CNT, rfixed_trunc(priority_mark12));
		WREG32(D2MODE_PRIORITY_B_CNT, rfixed_trunc(priority_mark12));
	}
}

void rv515_bandwidth_update(struct radeon_device *rdev)
{
	uint32_t tmp;
	struct drm_display_mode *mode0 = NULL;
	struct drm_display_mode *mode1 = NULL;

	if (rdev->mode_info.crtcs[0]->base.enabled)
		mode0 = &rdev->mode_info.crtcs[0]->base.mode;
	if (rdev->mode_info.crtcs[1]->base.enabled)
		mode1 = &rdev->mode_info.crtcs[1]->base.mode;
	/*
	 * Set display0/1 priority up in the memory controller for
	 * modes if the user specifies HIGH for displaypriority
	 * option.
	 */
	if (rdev->disp_priority == 2) {
		tmp = RREG32_MC(MC_MISC_LAT_TIMER);
		tmp &= ~MC_DISP1R_INIT_LAT_MASK;
		tmp &= ~MC_DISP0R_INIT_LAT_MASK;
		if (mode1)
			tmp |= (1 << MC_DISP1R_INIT_LAT_SHIFT);
		if (mode0)
			tmp |= (1 << MC_DISP0R_INIT_LAT_SHIFT);
		WREG32_MC(MC_MISC_LAT_TIMER, tmp);
	}
	rv515_bandwidth_avivo_update(rdev);
}<|MERGE_RESOLUTION|>--- conflicted
+++ resolved
@@ -32,26 +32,7 @@
 #include "atom.h"
 #include "rv515_reg_safe.h"
 
-<<<<<<< HEAD
-#include "rv515_reg_safe.h"
-/* rv515 depends on : */
-void r100_hdp_reset(struct radeon_device *rdev);
-int r100_cp_reset(struct radeon_device *rdev);
-int r100_rb2d_reset(struct radeon_device *rdev);
-int r100_gui_wait_for_idle(struct radeon_device *rdev);
-int r100_cp_init(struct radeon_device *rdev, unsigned ring_size);
-void r420_pipes_init(struct radeon_device *rdev);
-void rs600_mc_disable_clients(struct radeon_device *rdev);
-void rs600_disable_vga(struct radeon_device *rdev);
-
-/* This files gather functions specifics to:
- * rv515
- *
- * Some of these functions might be used by newer ASICs.
- */
-=======
 /* This files gather functions specifics to: rv515 */
->>>>>>> ad1cd745
 int rv515_debugfs_pipes_info_init(struct radeon_device *rdev);
 int rv515_debugfs_ga_info_init(struct radeon_device *rdev);
 void rv515_gpu_init(struct radeon_device *rdev);
@@ -68,64 +49,6 @@
 	if (rv515_debugfs_ga_info_init(rdev)) {
 		DRM_ERROR("Failed to register debugfs file for pipes !\n");
 	}
-<<<<<<< HEAD
-
-	rv515_gpu_init(rdev);
-	rv370_pcie_gart_disable(rdev);
-
-	/* Setup GPU memory space */
-	rdev->mc.vram_location = 0xFFFFFFFFUL;
-	rdev->mc.gtt_location = 0xFFFFFFFFUL;
-	if (rdev->flags & RADEON_IS_AGP) {
-		r = radeon_agp_init(rdev);
-		if (r) {
-			printk(KERN_WARNING "[drm] Disabling AGP\n");
-			rdev->flags &= ~RADEON_IS_AGP;
-			rdev->mc.gtt_size = radeon_gart_size * 1024 * 1024;
-		} else {
-			rdev->mc.gtt_location = rdev->mc.agp_base;
-		}
-	}
-	r = radeon_mc_setup(rdev);
-	if (r) {
-		return r;
-	}
-
-	/* Program GPU memory space */
-	rs600_mc_disable_clients(rdev);
-	if (rv515_mc_wait_for_idle(rdev)) {
-		printk(KERN_WARNING "Failed to wait MC idle while "
-		       "programming pipes. Bad things might happen.\n");
-	}
-	/* Write VRAM size in case we are limiting it */
-	WREG32(RADEON_CONFIG_MEMSIZE, rdev->mc.real_vram_size);
-	tmp = REG_SET(MC_FB_START, rdev->mc.vram_location >> 16);
-	WREG32(0x134, tmp);
-	tmp = rdev->mc.vram_location + rdev->mc.mc_vram_size - 1;
-	tmp = REG_SET(MC_FB_TOP, tmp >> 16);
-	tmp |= REG_SET(MC_FB_START, rdev->mc.vram_location >> 16);
-	WREG32_MC(MC_FB_LOCATION, tmp);
-	WREG32(HDP_FB_LOCATION, rdev->mc.vram_location >> 16);
-	WREG32(0x310, rdev->mc.vram_location);
-	if (rdev->flags & RADEON_IS_AGP) {
-		tmp = rdev->mc.gtt_location + rdev->mc.gtt_size - 1;
-		tmp = REG_SET(MC_AGP_TOP, tmp >> 16);
-		tmp |= REG_SET(MC_AGP_START, rdev->mc.gtt_location >> 16);
-		WREG32_MC(MC_AGP_LOCATION, tmp);
-		WREG32_MC(MC_AGP_BASE, rdev->mc.agp_base);
-		WREG32_MC(MC_AGP_BASE_2, 0);
-	} else {
-		WREG32_MC(MC_AGP_LOCATION, 0x0FFFFFFF);
-		WREG32_MC(MC_AGP_BASE, 0);
-		WREG32_MC(MC_AGP_BASE_2, 0);
-	}
-	return 0;
-}
-
-void rv515_mc_fini(struct radeon_device *rdev)
-{
-=======
->>>>>>> ad1cd745
 }
 
 void rv515_ring_start(struct radeon_device *rdev)
@@ -167,7 +90,6 @@
 	radeon_ring_write(rdev, PACKET0(ZB_ZCACHE_CTLSTAT, 0));
 	radeon_ring_write(rdev, ZC_FLUSH | ZC_FREE);
 	radeon_ring_write(rdev, PACKET0(GB_MSPOS0, 0));
-<<<<<<< HEAD
 	radeon_ring_write(rdev,
 			  ((6 << MS_X0_SHIFT) |
 			   (6 << MS_Y0_SHIFT) |
@@ -179,19 +101,6 @@
 			   (6 << MSBD0_X_SHIFT)));
 	radeon_ring_write(rdev, PACKET0(GB_MSPOS1, 0));
 	radeon_ring_write(rdev,
-=======
-	radeon_ring_write(rdev,
-			  ((6 << MS_X0_SHIFT) |
-			   (6 << MS_Y0_SHIFT) |
-			   (6 << MS_X1_SHIFT) |
-			   (6 << MS_Y1_SHIFT) |
-			   (6 << MS_X2_SHIFT) |
-			   (6 << MS_Y2_SHIFT) |
-			   (6 << MSBD0_Y_SHIFT) |
-			   (6 << MSBD0_X_SHIFT)));
-	radeon_ring_write(rdev, PACKET0(GB_MSPOS1, 0));
-	radeon_ring_write(rdev,
->>>>>>> ad1cd745
 			  ((6 << MS_X3_SHIFT) |
 			   (6 << MS_Y3_SHIFT) |
 			   (6 << MS_X4_SHIFT) |
@@ -400,12 +309,6 @@
 	WREG32(MC_IND_INDEX, 0);
 }
 
-<<<<<<< HEAD
-/*
- * Debugfs info
- */
-=======
->>>>>>> ad1cd745
 #if defined(CONFIG_DEBUG_FS)
 static int rv515_debugfs_pipes_info(struct seq_file *m, void *data)
 {
@@ -467,14 +370,258 @@
 #endif
 }
 
-<<<<<<< HEAD
-/*
- * Asic initialization
- */
-int rv515_init(struct radeon_device *rdev)
+void rv515_mc_stop(struct radeon_device *rdev, struct rv515_mc_save *save)
+{
+	save->d1vga_control = RREG32(R_000330_D1VGA_CONTROL);
+	save->d2vga_control = RREG32(R_000338_D2VGA_CONTROL);
+	save->vga_render_control = RREG32(R_000300_VGA_RENDER_CONTROL);
+	save->vga_hdp_control = RREG32(R_000328_VGA_HDP_CONTROL);
+	save->d1crtc_control = RREG32(R_006080_D1CRTC_CONTROL);
+	save->d2crtc_control = RREG32(R_006880_D2CRTC_CONTROL);
+
+	/* Stop all video */
+	WREG32(R_000330_D1VGA_CONTROL, 0);
+	WREG32(R_0068E8_D2CRTC_UPDATE_LOCK, 0);
+	WREG32(R_000300_VGA_RENDER_CONTROL, 0);
+	WREG32(R_0060E8_D1CRTC_UPDATE_LOCK, 1);
+	WREG32(R_0068E8_D2CRTC_UPDATE_LOCK, 1);
+	WREG32(R_006080_D1CRTC_CONTROL, 0);
+	WREG32(R_006880_D2CRTC_CONTROL, 0);
+	WREG32(R_0060E8_D1CRTC_UPDATE_LOCK, 0);
+	WREG32(R_0068E8_D2CRTC_UPDATE_LOCK, 0);
+}
+
+void rv515_mc_resume(struct radeon_device *rdev, struct rv515_mc_save *save)
+{
+	WREG32(R_006110_D1GRPH_PRIMARY_SURFACE_ADDRESS, rdev->mc.vram_start);
+	WREG32(R_006118_D1GRPH_SECONDARY_SURFACE_ADDRESS, rdev->mc.vram_start);
+	WREG32(R_006910_D2GRPH_PRIMARY_SURFACE_ADDRESS, rdev->mc.vram_start);
+	WREG32(R_006918_D2GRPH_SECONDARY_SURFACE_ADDRESS, rdev->mc.vram_start);
+	WREG32(R_000310_VGA_MEMORY_BASE_ADDRESS, rdev->mc.vram_start);
+	/* Unlock host access */
+	WREG32(R_000328_VGA_HDP_CONTROL, save->vga_hdp_control);
+	mdelay(1);
+	/* Restore video state */
+	WREG32(R_0060E8_D1CRTC_UPDATE_LOCK, 1);
+	WREG32(R_0068E8_D2CRTC_UPDATE_LOCK, 1);
+	WREG32(R_006080_D1CRTC_CONTROL, save->d1crtc_control);
+	WREG32(R_006880_D2CRTC_CONTROL, save->d2crtc_control);
+	WREG32(R_0060E8_D1CRTC_UPDATE_LOCK, 0);
+	WREG32(R_0068E8_D2CRTC_UPDATE_LOCK, 0);
+	WREG32(R_000330_D1VGA_CONTROL, save->d1vga_control);
+	WREG32(R_000338_D2VGA_CONTROL, save->d2vga_control);
+	WREG32(R_000300_VGA_RENDER_CONTROL, save->vga_render_control);
+}
+
+void rv515_mc_program(struct radeon_device *rdev)
+{
+	struct rv515_mc_save save;
+
+	/* Stops all mc clients */
+	rv515_mc_stop(rdev, &save);
+
+	/* Wait for mc idle */
+	if (rv515_mc_wait_for_idle(rdev))
+		dev_warn(rdev->dev, "Wait MC idle timeout before updating MC.\n");
+	/* Write VRAM size in case we are limiting it */
+	WREG32(R_0000F8_CONFIG_MEMSIZE, rdev->mc.real_vram_size);
+	/* Program MC, should be a 32bits limited address space */
+	WREG32_MC(R_000001_MC_FB_LOCATION,
+			S_000001_MC_FB_START(rdev->mc.vram_start >> 16) |
+			S_000001_MC_FB_TOP(rdev->mc.vram_end >> 16));
+	WREG32(R_000134_HDP_FB_LOCATION,
+		S_000134_HDP_FB_START(rdev->mc.vram_start >> 16));
+	if (rdev->flags & RADEON_IS_AGP) {
+		WREG32_MC(R_000002_MC_AGP_LOCATION,
+			S_000002_MC_AGP_START(rdev->mc.gtt_start >> 16) |
+			S_000002_MC_AGP_TOP(rdev->mc.gtt_end >> 16));
+		WREG32_MC(R_000003_MC_AGP_BASE, lower_32_bits(rdev->mc.agp_base));
+		WREG32_MC(R_000004_MC_AGP_BASE_2,
+			S_000004_AGP_BASE_ADDR_2(upper_32_bits(rdev->mc.agp_base)));
+	} else {
+		WREG32_MC(R_000002_MC_AGP_LOCATION, 0xFFFFFFFF);
+		WREG32_MC(R_000003_MC_AGP_BASE, 0);
+		WREG32_MC(R_000004_MC_AGP_BASE_2, 0);
+	}
+
+	rv515_mc_resume(rdev, &save);
+}
+
+void rv515_clock_startup(struct radeon_device *rdev)
+{
+	if (radeon_dynclks != -1 && radeon_dynclks)
+		radeon_atom_set_clock_gating(rdev, 1);
+	/* We need to force on some of the block */
+	WREG32_PLL(R_00000F_CP_DYN_CNTL,
+		RREG32_PLL(R_00000F_CP_DYN_CNTL) | S_00000F_CP_FORCEON(1));
+	WREG32_PLL(R_000011_E2_DYN_CNTL,
+		RREG32_PLL(R_000011_E2_DYN_CNTL) | S_000011_E2_FORCEON(1));
+	WREG32_PLL(R_000013_IDCT_DYN_CNTL,
+		RREG32_PLL(R_000013_IDCT_DYN_CNTL) | S_000013_IDCT_FORCEON(1));
+}
+
+static int rv515_startup(struct radeon_device *rdev)
+{
+	int r;
+
+	rv515_mc_program(rdev);
+	/* Resume clock */
+	rv515_clock_startup(rdev);
+	/* Initialize GPU configuration (# pipes, ...) */
+	rv515_gpu_init(rdev);
+	/* Initialize GART (initialize after TTM so we can allocate
+	 * memory through TTM but finalize after TTM) */
+	if (rdev->flags & RADEON_IS_PCIE) {
+		r = rv370_pcie_gart_enable(rdev);
+		if (r)
+			return r;
+	}
+	/* Enable IRQ */
+	rdev->irq.sw_int = true;
+	r100_irq_set(rdev);
+	/* 1M ring buffer */
+	r = r100_cp_init(rdev, 1024 * 1024);
+	if (r) {
+		dev_err(rdev->dev, "failled initializing CP (%d).\n", r);
+		return r;
+	}
+	r = r100_wb_init(rdev);
+	if (r)
+		dev_err(rdev->dev, "failled initializing WB (%d).\n", r);
+	r = r100_ib_init(rdev);
+	if (r) {
+		dev_err(rdev->dev, "failled initializing IB (%d).\n", r);
+		return r;
+	}
+	return 0;
+}
+
+int rv515_resume(struct radeon_device *rdev)
+{
+	/* Make sur GART are not working */
+	if (rdev->flags & RADEON_IS_PCIE)
+		rv370_pcie_gart_disable(rdev);
+	/* Resume clock before doing reset */
+	rv515_clock_startup(rdev);
+	/* Reset gpu before posting otherwise ATOM will enter infinite loop */
+	if (radeon_gpu_reset(rdev)) {
+		dev_warn(rdev->dev, "GPU reset failed ! (0xE40=0x%08X, 0x7C0=0x%08X)\n",
+			RREG32(R_000E40_RBBM_STATUS),
+			RREG32(R_0007C0_CP_STAT));
+	}
+	/* post */
+	atom_asic_init(rdev->mode_info.atom_context);
+	/* Resume clock after posting */
+	rv515_clock_startup(rdev);
+	return rv515_startup(rdev);
+}
+
+int rv515_suspend(struct radeon_device *rdev)
+{
+	r100_cp_disable(rdev);
+	r100_wb_disable(rdev);
+	r100_irq_disable(rdev);
+	if (rdev->flags & RADEON_IS_PCIE)
+		rv370_pcie_gart_disable(rdev);
+	return 0;
+}
+
+void rv515_set_safe_registers(struct radeon_device *rdev)
 {
 	rdev->config.r300.reg_safe_bm = rv515_reg_safe_bm;
 	rdev->config.r300.reg_safe_bm_size = ARRAY_SIZE(rv515_reg_safe_bm);
+}
+
+void rv515_fini(struct radeon_device *rdev)
+{
+	rv515_suspend(rdev);
+	r100_cp_fini(rdev);
+	r100_wb_fini(rdev);
+	r100_ib_fini(rdev);
+	radeon_gem_fini(rdev);
+    rv370_pcie_gart_fini(rdev);
+	radeon_agp_fini(rdev);
+	radeon_irq_kms_fini(rdev);
+	radeon_fence_driver_fini(rdev);
+	radeon_object_fini(rdev);
+	radeon_atombios_fini(rdev);
+	kfree(rdev->bios);
+	rdev->bios = NULL;
+}
+
+int rv515_init(struct radeon_device *rdev)
+{
+	int r;
+
+	rdev->new_init_path = true;
+	/* Initialize scratch registers */
+	radeon_scratch_init(rdev);
+	/* Initialize surface registers */
+	radeon_surface_init(rdev);
+	/* TODO: disable VGA need to use VGA request */
+	/* BIOS*/
+	if (!radeon_get_bios(rdev)) {
+		if (ASIC_IS_AVIVO(rdev))
+			return -EINVAL;
+	}
+	if (rdev->is_atom_bios) {
+		r = radeon_atombios_init(rdev);
+		if (r)
+			return r;
+	} else {
+		dev_err(rdev->dev, "Expecting atombios for RV515 GPU\n");
+		return -EINVAL;
+	}
+	/* Reset gpu before posting otherwise ATOM will enter infinite loop */
+	if (radeon_gpu_reset(rdev)) {
+		dev_warn(rdev->dev,
+			"GPU reset failed ! (0xE40=0x%08X, 0x7C0=0x%08X)\n",
+			RREG32(R_000E40_RBBM_STATUS),
+			RREG32(R_0007C0_CP_STAT));
+	}
+	/* check if cards are posted or not */
+	if (!radeon_card_posted(rdev) && rdev->bios) {
+		DRM_INFO("GPU not posted. posting now...\n");
+		atom_asic_init(rdev->mode_info.atom_context);
+	}
+	/* Initialize clocks */
+	radeon_get_clock_info(rdev->ddev);
+	/* Get vram informations */
+	rv515_vram_info(rdev);
+	/* Initialize memory controller (also test AGP) */
+	r = r420_mc_init(rdev);
+	if (r)
+		return r;
+	rv515_debugfs(rdev);
+	/* Fence driver */
+	r = radeon_fence_driver_init(rdev);
+	if (r)
+		return r;
+	r = radeon_irq_kms_init(rdev);
+	if (r)
+		return r;
+	/* Memory manager */
+	r = radeon_object_init(rdev);
+	if (r)
+		return r;
+	r = rv370_pcie_gart_init(rdev);
+	if (r)
+		return r;
+	rv515_set_safe_registers(rdev);
+	rdev->accel_working = true;
+	r = rv515_startup(rdev);
+	if (r) {
+		/* Somethings want wront with the accel init stop accel */
+		dev_err(rdev->dev, "Disabling GPU acceleration\n");
+		rv515_suspend(rdev);
+		r100_cp_fini(rdev);
+		r100_wb_fini(rdev);
+		r100_ib_fini(rdev);
+		rv370_pcie_gart_fini(rdev);
+		radeon_agp_fini(rdev);
+		radeon_irq_kms_fini(rdev);
+		rdev->accel_working = false;
+	}
 	return 0;
 }
 
@@ -750,186 +897,6 @@
 	} else {
 		wm->lb_request_fifo_depth = rfixed_trunc(request_fifo_depth);
 	}
-=======
-void rv515_mc_stop(struct radeon_device *rdev, struct rv515_mc_save *save)
-{
-	save->d1vga_control = RREG32(R_000330_D1VGA_CONTROL);
-	save->d2vga_control = RREG32(R_000338_D2VGA_CONTROL);
-	save->vga_render_control = RREG32(R_000300_VGA_RENDER_CONTROL);
-	save->vga_hdp_control = RREG32(R_000328_VGA_HDP_CONTROL);
-	save->d1crtc_control = RREG32(R_006080_D1CRTC_CONTROL);
-	save->d2crtc_control = RREG32(R_006880_D2CRTC_CONTROL);
-
-	/* Stop all video */
-	WREG32(R_000330_D1VGA_CONTROL, 0);
-	WREG32(R_0068E8_D2CRTC_UPDATE_LOCK, 0);
-	WREG32(R_000300_VGA_RENDER_CONTROL, 0);
-	WREG32(R_0060E8_D1CRTC_UPDATE_LOCK, 1);
-	WREG32(R_0068E8_D2CRTC_UPDATE_LOCK, 1);
-	WREG32(R_006080_D1CRTC_CONTROL, 0);
-	WREG32(R_006880_D2CRTC_CONTROL, 0);
-	WREG32(R_0060E8_D1CRTC_UPDATE_LOCK, 0);
-	WREG32(R_0068E8_D2CRTC_UPDATE_LOCK, 0);
-}
-
-void rv515_mc_resume(struct radeon_device *rdev, struct rv515_mc_save *save)
-{
-	WREG32(R_006110_D1GRPH_PRIMARY_SURFACE_ADDRESS, rdev->mc.vram_start);
-	WREG32(R_006118_D1GRPH_SECONDARY_SURFACE_ADDRESS, rdev->mc.vram_start);
-	WREG32(R_006910_D2GRPH_PRIMARY_SURFACE_ADDRESS, rdev->mc.vram_start);
-	WREG32(R_006918_D2GRPH_SECONDARY_SURFACE_ADDRESS, rdev->mc.vram_start);
-	WREG32(R_000310_VGA_MEMORY_BASE_ADDRESS, rdev->mc.vram_start);
-	/* Unlock host access */
-	WREG32(R_000328_VGA_HDP_CONTROL, save->vga_hdp_control);
-	mdelay(1);
-	/* Restore video state */
-	WREG32(R_0060E8_D1CRTC_UPDATE_LOCK, 1);
-	WREG32(R_0068E8_D2CRTC_UPDATE_LOCK, 1);
-	WREG32(R_006080_D1CRTC_CONTROL, save->d1crtc_control);
-	WREG32(R_006880_D2CRTC_CONTROL, save->d2crtc_control);
-	WREG32(R_0060E8_D1CRTC_UPDATE_LOCK, 0);
-	WREG32(R_0068E8_D2CRTC_UPDATE_LOCK, 0);
-	WREG32(R_000330_D1VGA_CONTROL, save->d1vga_control);
-	WREG32(R_000338_D2VGA_CONTROL, save->d2vga_control);
-	WREG32(R_000300_VGA_RENDER_CONTROL, save->vga_render_control);
-}
-
-void rv515_mc_program(struct radeon_device *rdev)
-{
-	struct rv515_mc_save save;
-
-	/* Stops all mc clients */
-	rv515_mc_stop(rdev, &save);
-
-	/* Wait for mc idle */
-	if (rv515_mc_wait_for_idle(rdev))
-		dev_warn(rdev->dev, "Wait MC idle timeout before updating MC.\n");
-	/* Write VRAM size in case we are limiting it */
-	WREG32(R_0000F8_CONFIG_MEMSIZE, rdev->mc.real_vram_size);
-	/* Program MC, should be a 32bits limited address space */
-	WREG32_MC(R_000001_MC_FB_LOCATION,
-			S_000001_MC_FB_START(rdev->mc.vram_start >> 16) |
-			S_000001_MC_FB_TOP(rdev->mc.vram_end >> 16));
-	WREG32(R_000134_HDP_FB_LOCATION,
-		S_000134_HDP_FB_START(rdev->mc.vram_start >> 16));
-	if (rdev->flags & RADEON_IS_AGP) {
-		WREG32_MC(R_000002_MC_AGP_LOCATION,
-			S_000002_MC_AGP_START(rdev->mc.gtt_start >> 16) |
-			S_000002_MC_AGP_TOP(rdev->mc.gtt_end >> 16));
-		WREG32_MC(R_000003_MC_AGP_BASE, lower_32_bits(rdev->mc.agp_base));
-		WREG32_MC(R_000004_MC_AGP_BASE_2,
-			S_000004_AGP_BASE_ADDR_2(upper_32_bits(rdev->mc.agp_base)));
-	} else {
-		WREG32_MC(R_000002_MC_AGP_LOCATION, 0xFFFFFFFF);
-		WREG32_MC(R_000003_MC_AGP_BASE, 0);
-		WREG32_MC(R_000004_MC_AGP_BASE_2, 0);
-	}
-
-	rv515_mc_resume(rdev, &save);
-}
-
-void rv515_clock_startup(struct radeon_device *rdev)
-{
-	if (radeon_dynclks != -1 && radeon_dynclks)
-		radeon_atom_set_clock_gating(rdev, 1);
-	/* We need to force on some of the block */
-	WREG32_PLL(R_00000F_CP_DYN_CNTL,
-		RREG32_PLL(R_00000F_CP_DYN_CNTL) | S_00000F_CP_FORCEON(1));
-	WREG32_PLL(R_000011_E2_DYN_CNTL,
-		RREG32_PLL(R_000011_E2_DYN_CNTL) | S_000011_E2_FORCEON(1));
-	WREG32_PLL(R_000013_IDCT_DYN_CNTL,
-		RREG32_PLL(R_000013_IDCT_DYN_CNTL) | S_000013_IDCT_FORCEON(1));
-}
-
-static int rv515_startup(struct radeon_device *rdev)
-{
-	int r;
-
-	rv515_mc_program(rdev);
-	/* Resume clock */
-	rv515_clock_startup(rdev);
-	/* Initialize GPU configuration (# pipes, ...) */
-	rv515_gpu_init(rdev);
-	/* Initialize GART (initialize after TTM so we can allocate
-	 * memory through TTM but finalize after TTM) */
-	if (rdev->flags & RADEON_IS_PCIE) {
-		r = rv370_pcie_gart_enable(rdev);
-		if (r)
-			return r;
-	}
-	/* Enable IRQ */
-	rdev->irq.sw_int = true;
-	r100_irq_set(rdev);
-	/* 1M ring buffer */
-	r = r100_cp_init(rdev, 1024 * 1024);
-	if (r) {
-		dev_err(rdev->dev, "failled initializing CP (%d).\n", r);
-		return r;
-	}
-	r = r100_wb_init(rdev);
-	if (r)
-		dev_err(rdev->dev, "failled initializing WB (%d).\n", r);
-	r = r100_ib_init(rdev);
-	if (r) {
-		dev_err(rdev->dev, "failled initializing IB (%d).\n", r);
-		return r;
-	}
-	return 0;
-}
-
-int rv515_resume(struct radeon_device *rdev)
-{
-	/* Make sur GART are not working */
-	if (rdev->flags & RADEON_IS_PCIE)
-		rv370_pcie_gart_disable(rdev);
-	/* Resume clock before doing reset */
-	rv515_clock_startup(rdev);
-	/* Reset gpu before posting otherwise ATOM will enter infinite loop */
-	if (radeon_gpu_reset(rdev)) {
-		dev_warn(rdev->dev, "GPU reset failed ! (0xE40=0x%08X, 0x7C0=0x%08X)\n",
-			RREG32(R_000E40_RBBM_STATUS),
-			RREG32(R_0007C0_CP_STAT));
-	}
-	/* post */
-	atom_asic_init(rdev->mode_info.atom_context);
-	/* Resume clock after posting */
-	rv515_clock_startup(rdev);
-	return rv515_startup(rdev);
-}
-
-int rv515_suspend(struct radeon_device *rdev)
-{
-	r100_cp_disable(rdev);
-	r100_wb_disable(rdev);
-	r100_irq_disable(rdev);
-	if (rdev->flags & RADEON_IS_PCIE)
-		rv370_pcie_gart_disable(rdev);
-	return 0;
-}
-
-void rv515_set_safe_registers(struct radeon_device *rdev)
-{
-	rdev->config.r300.reg_safe_bm = rv515_reg_safe_bm;
-	rdev->config.r300.reg_safe_bm_size = ARRAY_SIZE(rv515_reg_safe_bm);
-}
-
-void rv515_fini(struct radeon_device *rdev)
-{
-	rv515_suspend(rdev);
-	r100_cp_fini(rdev);
-	r100_wb_fini(rdev);
-	r100_ib_fini(rdev);
-	radeon_gem_fini(rdev);
-    rv370_pcie_gart_fini(rdev);
-	radeon_agp_fini(rdev);
-	radeon_irq_kms_fini(rdev);
-	radeon_fence_driver_fini(rdev);
-	radeon_object_fini(rdev);
-	radeon_atombios_fini(rdev);
-	kfree(rdev->bios);
-	rdev->bios = NULL;
-}
->>>>>>> ad1cd745
 
 	/* Determine consumption rate
 	 *  pclk = pixel clock period(ns) = 1000 / (mode.clock / 1000)
@@ -1041,466 +1008,6 @@
 
 void rv515_bandwidth_avivo_update(struct radeon_device *rdev)
 {
-<<<<<<< HEAD
-=======
-	int r;
-
-	rdev->new_init_path = true;
-	/* Initialize scratch registers */
-	radeon_scratch_init(rdev);
-	/* Initialize surface registers */
-	radeon_surface_init(rdev);
-	/* TODO: disable VGA need to use VGA request */
-	/* BIOS*/
-	if (!radeon_get_bios(rdev)) {
-		if (ASIC_IS_AVIVO(rdev))
-			return -EINVAL;
-	}
-	if (rdev->is_atom_bios) {
-		r = radeon_atombios_init(rdev);
-		if (r)
-			return r;
-	} else {
-		dev_err(rdev->dev, "Expecting atombios for RV515 GPU\n");
-		return -EINVAL;
-	}
-	/* Reset gpu before posting otherwise ATOM will enter infinite loop */
-	if (radeon_gpu_reset(rdev)) {
-		dev_warn(rdev->dev,
-			"GPU reset failed ! (0xE40=0x%08X, 0x7C0=0x%08X)\n",
-			RREG32(R_000E40_RBBM_STATUS),
-			RREG32(R_0007C0_CP_STAT));
-	}
-	/* check if cards are posted or not */
-	if (!radeon_card_posted(rdev) && rdev->bios) {
-		DRM_INFO("GPU not posted. posting now...\n");
-		atom_asic_init(rdev->mode_info.atom_context);
-	}
-	/* Initialize clocks */
-	radeon_get_clock_info(rdev->ddev);
-	/* Get vram informations */
-	rv515_vram_info(rdev);
-	/* Initialize memory controller (also test AGP) */
-	r = r420_mc_init(rdev);
-	if (r)
-		return r;
-	rv515_debugfs(rdev);
-	/* Fence driver */
-	r = radeon_fence_driver_init(rdev);
-	if (r)
-		return r;
-	r = radeon_irq_kms_init(rdev);
-	if (r)
-		return r;
-	/* Memory manager */
-	r = radeon_object_init(rdev);
-	if (r)
-		return r;
-	r = rv370_pcie_gart_init(rdev);
-	if (r)
-		return r;
-	rv515_set_safe_registers(rdev);
-	rdev->accel_working = true;
-	r = rv515_startup(rdev);
-	if (r) {
-		/* Somethings want wront with the accel init stop accel */
-		dev_err(rdev->dev, "Disabling GPU acceleration\n");
-		rv515_suspend(rdev);
-		r100_cp_fini(rdev);
-		r100_wb_fini(rdev);
-		r100_ib_fini(rdev);
-		rv370_pcie_gart_fini(rdev);
-		radeon_agp_fini(rdev);
-		radeon_irq_kms_fini(rdev);
-		rdev->accel_working = false;
-	}
-	return 0;
-}
-
-void atom_rv515_force_tv_scaler(struct radeon_device *rdev, struct radeon_crtc *crtc)
-{
-	int index_reg = 0x6578 + crtc->crtc_offset;
-	int data_reg = 0x657c + crtc->crtc_offset;
-
-	WREG32(0x659C + crtc->crtc_offset, 0x0);
-	WREG32(0x6594 + crtc->crtc_offset, 0x705);
-	WREG32(0x65A4 + crtc->crtc_offset, 0x10001);
-	WREG32(0x65D8 + crtc->crtc_offset, 0x0);
-	WREG32(0x65B0 + crtc->crtc_offset, 0x0);
-	WREG32(0x65C0 + crtc->crtc_offset, 0x0);
-	WREG32(0x65D4 + crtc->crtc_offset, 0x0);
-	WREG32(index_reg, 0x0);
-	WREG32(data_reg, 0x841880A8);
-	WREG32(index_reg, 0x1);
-	WREG32(data_reg, 0x84208680);
-	WREG32(index_reg, 0x2);
-	WREG32(data_reg, 0xBFF880B0);
-	WREG32(index_reg, 0x100);
-	WREG32(data_reg, 0x83D88088);
-	WREG32(index_reg, 0x101);
-	WREG32(data_reg, 0x84608680);
-	WREG32(index_reg, 0x102);
-	WREG32(data_reg, 0xBFF080D0);
-	WREG32(index_reg, 0x200);
-	WREG32(data_reg, 0x83988068);
-	WREG32(index_reg, 0x201);
-	WREG32(data_reg, 0x84A08680);
-	WREG32(index_reg, 0x202);
-	WREG32(data_reg, 0xBFF080F8);
-	WREG32(index_reg, 0x300);
-	WREG32(data_reg, 0x83588058);
-	WREG32(index_reg, 0x301);
-	WREG32(data_reg, 0x84E08660);
-	WREG32(index_reg, 0x302);
-	WREG32(data_reg, 0xBFF88120);
-	WREG32(index_reg, 0x400);
-	WREG32(data_reg, 0x83188040);
-	WREG32(index_reg, 0x401);
-	WREG32(data_reg, 0x85008660);
-	WREG32(index_reg, 0x402);
-	WREG32(data_reg, 0xBFF88150);
-	WREG32(index_reg, 0x500);
-	WREG32(data_reg, 0x82D88030);
-	WREG32(index_reg, 0x501);
-	WREG32(data_reg, 0x85408640);
-	WREG32(index_reg, 0x502);
-	WREG32(data_reg, 0xBFF88180);
-	WREG32(index_reg, 0x600);
-	WREG32(data_reg, 0x82A08018);
-	WREG32(index_reg, 0x601);
-	WREG32(data_reg, 0x85808620);
-	WREG32(index_reg, 0x602);
-	WREG32(data_reg, 0xBFF081B8);
-	WREG32(index_reg, 0x700);
-	WREG32(data_reg, 0x82608010);
-	WREG32(index_reg, 0x701);
-	WREG32(data_reg, 0x85A08600);
-	WREG32(index_reg, 0x702);
-	WREG32(data_reg, 0x800081F0);
-	WREG32(index_reg, 0x800);
-	WREG32(data_reg, 0x8228BFF8);
-	WREG32(index_reg, 0x801);
-	WREG32(data_reg, 0x85E085E0);
-	WREG32(index_reg, 0x802);
-	WREG32(data_reg, 0xBFF88228);
-	WREG32(index_reg, 0x10000);
-	WREG32(data_reg, 0x82A8BF00);
-	WREG32(index_reg, 0x10001);
-	WREG32(data_reg, 0x82A08CC0);
-	WREG32(index_reg, 0x10002);
-	WREG32(data_reg, 0x8008BEF8);
-	WREG32(index_reg, 0x10100);
-	WREG32(data_reg, 0x81F0BF28);
-	WREG32(index_reg, 0x10101);
-	WREG32(data_reg, 0x83608CA0);
-	WREG32(index_reg, 0x10102);
-	WREG32(data_reg, 0x8018BED0);
-	WREG32(index_reg, 0x10200);
-	WREG32(data_reg, 0x8148BF38);
-	WREG32(index_reg, 0x10201);
-	WREG32(data_reg, 0x84408C80);
-	WREG32(index_reg, 0x10202);
-	WREG32(data_reg, 0x8008BEB8);
-	WREG32(index_reg, 0x10300);
-	WREG32(data_reg, 0x80B0BF78);
-	WREG32(index_reg, 0x10301);
-	WREG32(data_reg, 0x85008C20);
-	WREG32(index_reg, 0x10302);
-	WREG32(data_reg, 0x8020BEA0);
-	WREG32(index_reg, 0x10400);
-	WREG32(data_reg, 0x8028BF90);
-	WREG32(index_reg, 0x10401);
-	WREG32(data_reg, 0x85E08BC0);
-	WREG32(index_reg, 0x10402);
-	WREG32(data_reg, 0x8018BE90);
-	WREG32(index_reg, 0x10500);
-	WREG32(data_reg, 0xBFB8BFB0);
-	WREG32(index_reg, 0x10501);
-	WREG32(data_reg, 0x86C08B40);
-	WREG32(index_reg, 0x10502);
-	WREG32(data_reg, 0x8010BE90);
-	WREG32(index_reg, 0x10600);
-	WREG32(data_reg, 0xBF58BFC8);
-	WREG32(index_reg, 0x10601);
-	WREG32(data_reg, 0x87A08AA0);
-	WREG32(index_reg, 0x10602);
-	WREG32(data_reg, 0x8010BE98);
-	WREG32(index_reg, 0x10700);
-	WREG32(data_reg, 0xBF10BFF0);
-	WREG32(index_reg, 0x10701);
-	WREG32(data_reg, 0x886089E0);
-	WREG32(index_reg, 0x10702);
-	WREG32(data_reg, 0x8018BEB0);
-	WREG32(index_reg, 0x10800);
-	WREG32(data_reg, 0xBED8BFE8);
-	WREG32(index_reg, 0x10801);
-	WREG32(data_reg, 0x89408940);
-	WREG32(index_reg, 0x10802);
-	WREG32(data_reg, 0xBFE8BED8);
-	WREG32(index_reg, 0x20000);
-	WREG32(data_reg, 0x80008000);
-	WREG32(index_reg, 0x20001);
-	WREG32(data_reg, 0x90008000);
-	WREG32(index_reg, 0x20002);
-	WREG32(data_reg, 0x80008000);
-	WREG32(index_reg, 0x20003);
-	WREG32(data_reg, 0x80008000);
-	WREG32(index_reg, 0x20100);
-	WREG32(data_reg, 0x80108000);
-	WREG32(index_reg, 0x20101);
-	WREG32(data_reg, 0x8FE0BF70);
-	WREG32(index_reg, 0x20102);
-	WREG32(data_reg, 0xBFE880C0);
-	WREG32(index_reg, 0x20103);
-	WREG32(data_reg, 0x80008000);
-	WREG32(index_reg, 0x20200);
-	WREG32(data_reg, 0x8018BFF8);
-	WREG32(index_reg, 0x20201);
-	WREG32(data_reg, 0x8F80BF08);
-	WREG32(index_reg, 0x20202);
-	WREG32(data_reg, 0xBFD081A0);
-	WREG32(index_reg, 0x20203);
-	WREG32(data_reg, 0xBFF88000);
-	WREG32(index_reg, 0x20300);
-	WREG32(data_reg, 0x80188000);
-	WREG32(index_reg, 0x20301);
-	WREG32(data_reg, 0x8EE0BEC0);
-	WREG32(index_reg, 0x20302);
-	WREG32(data_reg, 0xBFB082A0);
-	WREG32(index_reg, 0x20303);
-	WREG32(data_reg, 0x80008000);
-	WREG32(index_reg, 0x20400);
-	WREG32(data_reg, 0x80188000);
-	WREG32(index_reg, 0x20401);
-	WREG32(data_reg, 0x8E00BEA0);
-	WREG32(index_reg, 0x20402);
-	WREG32(data_reg, 0xBF8883C0);
-	WREG32(index_reg, 0x20403);
-	WREG32(data_reg, 0x80008000);
-	WREG32(index_reg, 0x20500);
-	WREG32(data_reg, 0x80188000);
-	WREG32(index_reg, 0x20501);
-	WREG32(data_reg, 0x8D00BE90);
-	WREG32(index_reg, 0x20502);
-	WREG32(data_reg, 0xBF588500);
-	WREG32(index_reg, 0x20503);
-	WREG32(data_reg, 0x80008008);
-	WREG32(index_reg, 0x20600);
-	WREG32(data_reg, 0x80188000);
-	WREG32(index_reg, 0x20601);
-	WREG32(data_reg, 0x8BC0BE98);
-	WREG32(index_reg, 0x20602);
-	WREG32(data_reg, 0xBF308660);
-	WREG32(index_reg, 0x20603);
-	WREG32(data_reg, 0x80008008);
-	WREG32(index_reg, 0x20700);
-	WREG32(data_reg, 0x80108000);
-	WREG32(index_reg, 0x20701);
-	WREG32(data_reg, 0x8A80BEB0);
-	WREG32(index_reg, 0x20702);
-	WREG32(data_reg, 0xBF0087C0);
-	WREG32(index_reg, 0x20703);
-	WREG32(data_reg, 0x80008008);
-	WREG32(index_reg, 0x20800);
-	WREG32(data_reg, 0x80108000);
-	WREG32(index_reg, 0x20801);
-	WREG32(data_reg, 0x8920BED0);
-	WREG32(index_reg, 0x20802);
-	WREG32(data_reg, 0xBED08920);
-	WREG32(index_reg, 0x20803);
-	WREG32(data_reg, 0x80008010);
-	WREG32(index_reg, 0x30000);
-	WREG32(data_reg, 0x90008000);
-	WREG32(index_reg, 0x30001);
-	WREG32(data_reg, 0x80008000);
-	WREG32(index_reg, 0x30100);
-	WREG32(data_reg, 0x8FE0BF90);
-	WREG32(index_reg, 0x30101);
-	WREG32(data_reg, 0xBFF880A0);
-	WREG32(index_reg, 0x30200);
-	WREG32(data_reg, 0x8F60BF40);
-	WREG32(index_reg, 0x30201);
-	WREG32(data_reg, 0xBFE88180);
-	WREG32(index_reg, 0x30300);
-	WREG32(data_reg, 0x8EC0BF00);
-	WREG32(index_reg, 0x30301);
-	WREG32(data_reg, 0xBFC88280);
-	WREG32(index_reg, 0x30400);
-	WREG32(data_reg, 0x8DE0BEE0);
-	WREG32(index_reg, 0x30401);
-	WREG32(data_reg, 0xBFA083A0);
-	WREG32(index_reg, 0x30500);
-	WREG32(data_reg, 0x8CE0BED0);
-	WREG32(index_reg, 0x30501);
-	WREG32(data_reg, 0xBF7884E0);
-	WREG32(index_reg, 0x30600);
-	WREG32(data_reg, 0x8BA0BED8);
-	WREG32(index_reg, 0x30601);
-	WREG32(data_reg, 0xBF508640);
-	WREG32(index_reg, 0x30700);
-	WREG32(data_reg, 0x8A60BEE8);
-	WREG32(index_reg, 0x30701);
-	WREG32(data_reg, 0xBF2087A0);
-	WREG32(index_reg, 0x30800);
-	WREG32(data_reg, 0x8900BF00);
-	WREG32(index_reg, 0x30801);
-	WREG32(data_reg, 0xBF008900);
-}
-
-struct rv515_watermark {
-	u32        lb_request_fifo_depth;
-	fixed20_12 num_line_pair;
-	fixed20_12 estimated_width;
-	fixed20_12 worst_case_latency;
-	fixed20_12 consumption_rate;
-	fixed20_12 active_time;
-	fixed20_12 dbpp;
-	fixed20_12 priority_mark_max;
-	fixed20_12 priority_mark;
-	fixed20_12 sclk;
-};
-
-void rv515_crtc_bandwidth_compute(struct radeon_device *rdev,
-				  struct radeon_crtc *crtc,
-				  struct rv515_watermark *wm)
-{
-	struct drm_display_mode *mode = &crtc->base.mode;
-	fixed20_12 a, b, c;
-	fixed20_12 pclk, request_fifo_depth, tolerable_latency, estimated_width;
-	fixed20_12 consumption_time, line_time, chunk_time, read_delay_latency;
-
-	if (!crtc->base.enabled) {
-		/* FIXME: wouldn't it better to set priority mark to maximum */
-		wm->lb_request_fifo_depth = 4;
-		return;
-	}
-
-	if (crtc->vsc.full > rfixed_const(2))
-		wm->num_line_pair.full = rfixed_const(2);
-	else
-		wm->num_line_pair.full = rfixed_const(1);
-
-	b.full = rfixed_const(mode->crtc_hdisplay);
-	c.full = rfixed_const(256);
-	a.full = rfixed_mul(wm->num_line_pair, b);
-	request_fifo_depth.full = rfixed_div(a, c);
-	if (a.full < rfixed_const(4)) {
-		wm->lb_request_fifo_depth = 4;
-	} else {
-		wm->lb_request_fifo_depth = rfixed_trunc(request_fifo_depth);
-	}
-
-	/* Determine consumption rate
-	 *  pclk = pixel clock period(ns) = 1000 / (mode.clock / 1000)
-	 *  vtaps = number of vertical taps,
-	 *  vsc = vertical scaling ratio, defined as source/destination
-	 *  hsc = horizontal scaling ration, defined as source/destination
-	 */
-	a.full = rfixed_const(mode->clock);
-	b.full = rfixed_const(1000);
-	a.full = rfixed_div(a, b);
-	pclk.full = rfixed_div(b, a);
-	if (crtc->rmx_type != RMX_OFF) {
-		b.full = rfixed_const(2);
-		if (crtc->vsc.full > b.full)
-			b.full = crtc->vsc.full;
-		b.full = rfixed_mul(b, crtc->hsc);
-		c.full = rfixed_const(2);
-		b.full = rfixed_div(b, c);
-		consumption_time.full = rfixed_div(pclk, b);
-	} else {
-		consumption_time.full = pclk.full;
-	}
-	a.full = rfixed_const(1);
-	wm->consumption_rate.full = rfixed_div(a, consumption_time);
-
-
-	/* Determine line time
-	 *  LineTime = total time for one line of displayhtotal
-	 *  LineTime = total number of horizontal pixels
-	 *  pclk = pixel clock period(ns)
-	 */
-	a.full = rfixed_const(crtc->base.mode.crtc_htotal);
-	line_time.full = rfixed_mul(a, pclk);
-
-	/* Determine active time
-	 *  ActiveTime = time of active region of display within one line,
-	 *  hactive = total number of horizontal active pixels
-	 *  htotal = total number of horizontal pixels
-	 */
-	a.full = rfixed_const(crtc->base.mode.crtc_htotal);
-	b.full = rfixed_const(crtc->base.mode.crtc_hdisplay);
-	wm->active_time.full = rfixed_mul(line_time, b);
-	wm->active_time.full = rfixed_div(wm->active_time, a);
-
-	/* Determine chunk time
-	 * ChunkTime = the time it takes the DCP to send one chunk of data
-	 * to the LB which consists of pipeline delay and inter chunk gap
-	 * sclk = system clock(Mhz)
-	 */
-	a.full = rfixed_const(600 * 1000);
-	chunk_time.full = rfixed_div(a, rdev->pm.sclk);
-	read_delay_latency.full = rfixed_const(1000);
-
-	/* Determine the worst case latency
-	 * NumLinePair = Number of line pairs to request(1=2 lines, 2=4 lines)
-	 * WorstCaseLatency = worst case time from urgent to when the MC starts
-	 *                    to return data
-	 * READ_DELAY_IDLE_MAX = constant of 1us
-	 * ChunkTime = time it takes the DCP to send one chunk of data to the LB
-	 *             which consists of pipeline delay and inter chunk gap
-	 */
-	if (rfixed_trunc(wm->num_line_pair) > 1) {
-		a.full = rfixed_const(3);
-		wm->worst_case_latency.full = rfixed_mul(a, chunk_time);
-		wm->worst_case_latency.full += read_delay_latency.full;
-	} else {
-		wm->worst_case_latency.full = chunk_time.full + read_delay_latency.full;
-	}
-
-	/* Determine the tolerable latency
-	 * TolerableLatency = Any given request has only 1 line time
-	 *                    for the data to be returned
-	 * LBRequestFifoDepth = Number of chunk requests the LB can
-	 *                      put into the request FIFO for a display
-	 *  LineTime = total time for one line of display
-	 *  ChunkTime = the time it takes the DCP to send one chunk
-	 *              of data to the LB which consists of
-	 *  pipeline delay and inter chunk gap
-	 */
-	if ((2+wm->lb_request_fifo_depth) >= rfixed_trunc(request_fifo_depth)) {
-		tolerable_latency.full = line_time.full;
-	} else {
-		tolerable_latency.full = rfixed_const(wm->lb_request_fifo_depth - 2);
-		tolerable_latency.full = request_fifo_depth.full - tolerable_latency.full;
-		tolerable_latency.full = rfixed_mul(tolerable_latency, chunk_time);
-		tolerable_latency.full = line_time.full - tolerable_latency.full;
-	}
-	/* We assume worst case 32bits (4 bytes) */
-	wm->dbpp.full = rfixed_const(2 * 16);
-
-	/* Determine the maximum priority mark
-	 *  width = viewport width in pixels
-	 */
-	a.full = rfixed_const(16);
-	wm->priority_mark_max.full = rfixed_const(crtc->base.mode.crtc_hdisplay);
-	wm->priority_mark_max.full = rfixed_div(wm->priority_mark_max, a);
-
-	/* Determine estimated width */
-	estimated_width.full = tolerable_latency.full - wm->worst_case_latency.full;
-	estimated_width.full = rfixed_div(estimated_width, consumption_time);
-	if (rfixed_trunc(estimated_width) > crtc->base.mode.crtc_hdisplay) {
-		wm->priority_mark.full = rfixed_const(10);
-	} else {
-		a.full = rfixed_const(16);
-		wm->priority_mark.full = rfixed_div(estimated_width, a);
-		wm->priority_mark.full = wm->priority_mark_max.full - wm->priority_mark.full;
-	}
-}
-
-void rv515_bandwidth_avivo_update(struct radeon_device *rdev)
-{
->>>>>>> ad1cd745
 	struct drm_display_mode *mode0 = NULL;
 	struct drm_display_mode *mode1 = NULL;
 	struct rv515_watermark wm0;

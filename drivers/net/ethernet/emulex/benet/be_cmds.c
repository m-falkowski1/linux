--- conflicted
+++ resolved
@@ -2590,7 +2590,6 @@
 	mutex_unlock(&adapter->mbox_lock);
 	pci_free_consistent(adapter->pdev, cmd.size, cmd.va, cmd.dma);
 	return status;
-<<<<<<< HEAD
 
 }
 int be_cmd_get_ext_fat_capabilites(struct be_adapter *adapter,
@@ -2627,7 +2626,26 @@
 {
 	struct be_mcc_wrb *wrb;
 	struct be_cmd_req_set_ext_fat_caps *req;
-=======
+	int status;
+
+	spin_lock_bh(&adapter->mcc_lock);
+
+	wrb = wrb_from_mccq(adapter);
+	if (!wrb) {
+		status = -EBUSY;
+		goto err;
+	}
+
+	req = cmd->va;
+	memcpy(&req->set_params, configs, sizeof(struct be_fat_conf_params));
+	be_wrb_cmd_hdr_prepare(&req->hdr, CMD_SUBSYSTEM_COMMON,
+			       OPCODE_COMMON_SET_EXT_FAT_CAPABILITES,
+			       cmd->size, wrb, cmd);
+
+	status = be_mcc_notify_wait(adapter);
+err:
+	spin_unlock_bh(&adapter->mcc_lock);
+	return status;
 }
 
 int be_roce_mcc_cmd(void *netdev_handle, void *wrb_payload,
@@ -2638,30 +2656,15 @@
 	struct be_cmd_req_hdr *hdr = (struct be_cmd_req_hdr *) wrb_payload;
 	struct be_cmd_req_hdr *req;
 	struct be_cmd_resp_hdr *resp;
->>>>>>> cc169165
-	int status;
-
-	spin_lock_bh(&adapter->mcc_lock);
-
-	wrb = wrb_from_mccq(adapter);
-	if (!wrb) {
-		status = -EBUSY;
-		goto err;
-	}
-<<<<<<< HEAD
-
-	req = cmd->va;
-	memcpy(&req->set_params, configs, sizeof(struct be_fat_conf_params));
-	be_wrb_cmd_hdr_prepare(&req->hdr, CMD_SUBSYSTEM_COMMON,
-			       OPCODE_COMMON_SET_EXT_FAT_CAPABILITES,
-			       cmd->size, wrb, cmd);
-
-	status = be_mcc_notify_wait(adapter);
-err:
-	spin_unlock_bh(&adapter->mcc_lock);
-	return status;
-}
-=======
+	int status;
+
+	spin_lock_bh(&adapter->mcc_lock);
+
+	wrb = wrb_from_mccq(adapter);
+	if (!wrb) {
+		status = -EBUSY;
+		goto err;
+	}
 	req = embedded_payload(wrb);
 	resp = embedded_payload(wrb);
 
@@ -2681,5 +2684,4 @@
 	spin_unlock_bh(&adapter->mcc_lock);
 	return status;
 }
-EXPORT_SYMBOL(be_roce_mcc_cmd);
->>>>>>> cc169165
+EXPORT_SYMBOL(be_roce_mcc_cmd);
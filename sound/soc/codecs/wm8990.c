/*
 * wm8990.c  --  WM8990 ALSA Soc Audio driver
 *
 * Copyright 2008 Wolfson Microelectronics PLC.
 * Author: Liam Girdwood <lrg@slimlogic.co.uk>
 *
 *  This program is free software; you can redistribute  it and/or modify it
 *  under  the terms of  the GNU General  Public License as published by the
 *  Free Software Foundation;  either version 2 of the  License, or (at your
 *  option) any later version.
 */

#include <linux/module.h>
#include <linux/moduleparam.h>
#include <linux/kernel.h>
#include <linux/init.h>
#include <linux/delay.h>
#include <linux/pm.h>
#include <linux/i2c.h>
#include <linux/regmap.h>
#include <linux/slab.h>
#include <sound/core.h>
#include <sound/pcm.h>
#include <sound/pcm_params.h>
#include <sound/soc.h>
#include <sound/initval.h>
#include <sound/tlv.h>
#include <asm/div64.h>

#include "wm8990.h"

/* codec private data */
struct wm8990_priv {
	struct regmap *regmap;
	unsigned int sysclk;
	unsigned int pcmclk;
};

static bool wm8990_volatile_register(struct device *dev, unsigned int reg)
{
	switch (reg) {
	case WM8990_RESET:
		return 1;
	default:
		return 0;
	}
}

static const struct reg_default wm8990_reg_defaults[] = {
	{  1, 0x0000 },     /* R1  - Power Management (1) */
	{  2, 0x6000 },     /* R2  - Power Management (2) */
	{  3, 0x0000 },     /* R3  - Power Management (3) */
	{  4, 0x4050 },     /* R4  - Audio Interface (1) */
	{  5, 0x4000 },     /* R5  - Audio Interface (2) */
	{  6, 0x01C8 },     /* R6  - Clocking (1) */
	{  7, 0x0000 },     /* R7  - Clocking (2) */
	{  8, 0x0040 },     /* R8  - Audio Interface (3) */
	{  9, 0x0040 },     /* R9  - Audio Interface (4) */
	{ 10, 0x0004 },     /* R10 - DAC CTRL */
	{ 11, 0x00C0 },     /* R11 - Left DAC Digital Volume */
	{ 12, 0x00C0 },     /* R12 - Right DAC Digital Volume */
	{ 13, 0x0000 },     /* R13 - Digital Side Tone */
	{ 14, 0x0100 },     /* R14 - ADC CTRL */
	{ 15, 0x00C0 },     /* R15 - Left ADC Digital Volume */
	{ 16, 0x00C0 },     /* R16 - Right ADC Digital Volume */

	{ 18, 0x0000 },     /* R18 - GPIO CTRL 1 */
	{ 19, 0x1000 },     /* R19 - GPIO1 & GPIO2 */
	{ 20, 0x1010 },     /* R20 - GPIO3 & GPIO4 */
	{ 21, 0x1010 },     /* R21 - GPIO5 & GPIO6 */
	{ 22, 0x8000 },     /* R22 - GPIOCTRL 2 */
	{ 23, 0x0800 },     /* R23 - GPIO_POL */
	{ 24, 0x008B },     /* R24 - Left Line Input 1&2 Volume */
	{ 25, 0x008B },     /* R25 - Left Line Input 3&4 Volume */
	{ 26, 0x008B },     /* R26 - Right Line Input 1&2 Volume */
	{ 27, 0x008B },     /* R27 - Right Line Input 3&4 Volume */
	{ 28, 0x0000 },     /* R28 - Left Output Volume */
	{ 29, 0x0000 },     /* R29 - Right Output Volume */
	{ 30, 0x0066 },     /* R30 - Line Outputs Volume */
	{ 31, 0x0022 },     /* R31 - Out3/4 Volume */
	{ 32, 0x0079 },     /* R32 - Left OPGA Volume */
	{ 33, 0x0079 },     /* R33 - Right OPGA Volume */
	{ 34, 0x0003 },     /* R34 - Speaker Volume */
	{ 35, 0x0003 },     /* R35 - ClassD1 */

	{ 37, 0x0100 },     /* R37 - ClassD3 */
	{ 38, 0x0079 },     /* R38 - ClassD4 */
	{ 39, 0x0000 },     /* R39 - Input Mixer1 */
	{ 40, 0x0000 },     /* R40 - Input Mixer2 */
	{ 41, 0x0000 },     /* R41 - Input Mixer3 */
	{ 42, 0x0000 },     /* R42 - Input Mixer4 */
	{ 43, 0x0000 },     /* R43 - Input Mixer5 */
	{ 44, 0x0000 },     /* R44 - Input Mixer6 */
	{ 45, 0x0000 },     /* R45 - Output Mixer1 */
	{ 46, 0x0000 },     /* R46 - Output Mixer2 */
	{ 47, 0x0000 },     /* R47 - Output Mixer3 */
	{ 48, 0x0000 },     /* R48 - Output Mixer4 */
	{ 49, 0x0000 },     /* R49 - Output Mixer5 */
	{ 50, 0x0000 },     /* R50 - Output Mixer6 */
	{ 51, 0x0180 },     /* R51 - Out3/4 Mixer */
	{ 52, 0x0000 },     /* R52 - Line Mixer1 */
	{ 53, 0x0000 },     /* R53 - Line Mixer2 */
	{ 54, 0x0000 },     /* R54 - Speaker Mixer */
	{ 55, 0x0000 },     /* R55 - Additional Control */
	{ 56, 0x0000 },     /* R56 - AntiPOP1 */
	{ 57, 0x0000 },     /* R57 - AntiPOP2 */
	{ 58, 0x0000 },     /* R58 - MICBIAS */

	{ 60, 0x0008 },     /* R60 - PLL1 */
	{ 61, 0x0031 },     /* R61 - PLL2 */
	{ 62, 0x0026 },     /* R62 - PLL3 */
};

#define wm8990_reset(c) snd_soc_write(c, WM8990_RESET, 0)

static const DECLARE_TLV_DB_SCALE(rec_mix_tlv, -1500, 600, 0);

static const DECLARE_TLV_DB_SCALE(in_pga_tlv, -1650, 3000, 0);

static const DECLARE_TLV_DB_SCALE(out_mix_tlv, 0, -2100, 0);

static const DECLARE_TLV_DB_SCALE(out_pga_tlv, -7300, 600, 0);

static const DECLARE_TLV_DB_SCALE(out_omix_tlv, -600, 0, 0);

static const DECLARE_TLV_DB_SCALE(out_dac_tlv, -7163, 0, 0);

static const DECLARE_TLV_DB_SCALE(in_adc_tlv, -7163, 1763, 0);

static const DECLARE_TLV_DB_SCALE(out_sidetone_tlv, -3600, 0, 0);

static int wm899x_outpga_put_volsw_vu(struct snd_kcontrol *kcontrol,
	struct snd_ctl_elem_value *ucontrol)
{
	struct snd_soc_codec *codec = snd_kcontrol_chip(kcontrol);
	struct soc_mixer_control *mc =
		(struct soc_mixer_control *)kcontrol->private_value;
	int reg = mc->reg;
	int ret;
	u16 val;

	ret = snd_soc_put_volsw(kcontrol, ucontrol);
	if (ret < 0)
		return ret;

	/* now hit the volume update bits (always bit 8) */
	val = snd_soc_read(codec, reg);
	return snd_soc_write(codec, reg, val | 0x0100);
}

#define SOC_WM899X_OUTPGA_SINGLE_R_TLV(xname, reg, shift, max, invert,\
	tlv_array) \
	SOC_SINGLE_EXT_TLV(xname, reg, shift, max, invert, \
		snd_soc_get_volsw, wm899x_outpga_put_volsw_vu, tlv_array)


static const char *wm8990_digital_sidetone[] =
	{"None", "Left ADC", "Right ADC", "Reserved"};

static const struct soc_enum wm8990_left_digital_sidetone_enum =
SOC_ENUM_SINGLE(WM8990_DIGITAL_SIDE_TONE,
	WM8990_ADC_TO_DACL_SHIFT,
	WM8990_ADC_TO_DACL_MASK,
	wm8990_digital_sidetone);

static const struct soc_enum wm8990_right_digital_sidetone_enum =
SOC_ENUM_SINGLE(WM8990_DIGITAL_SIDE_TONE,
	WM8990_ADC_TO_DACR_SHIFT,
	WM8990_ADC_TO_DACR_MASK,
	wm8990_digital_sidetone);

static const char *wm8990_adcmode[] =
	{"Hi-fi mode", "Voice mode 1", "Voice mode 2", "Voice mode 3"};

static const struct soc_enum wm8990_right_adcmode_enum =
SOC_ENUM_SINGLE(WM8990_ADC_CTRL,
	WM8990_ADC_HPF_CUT_SHIFT,
	WM8990_ADC_HPF_CUT_MASK,
	wm8990_adcmode);

static const struct snd_kcontrol_new wm8990_snd_controls[] = {
/* INMIXL */
SOC_SINGLE("LIN12 PGA Boost", WM8990_INPUT_MIXER3, WM8990_L12MNBST_BIT, 1, 0),
SOC_SINGLE("LIN34 PGA Boost", WM8990_INPUT_MIXER3, WM8990_L34MNBST_BIT, 1, 0),
/* INMIXR */
SOC_SINGLE("RIN12 PGA Boost", WM8990_INPUT_MIXER3, WM8990_R12MNBST_BIT, 1, 0),
SOC_SINGLE("RIN34 PGA Boost", WM8990_INPUT_MIXER3, WM8990_R34MNBST_BIT, 1, 0),

/* LOMIX */
SOC_SINGLE_TLV("LOMIX LIN3 Bypass Volume", WM8990_OUTPUT_MIXER3,
	WM8990_LLI3LOVOL_SHIFT, WM8990_LLI3LOVOL_MASK, 1, out_mix_tlv),
SOC_SINGLE_TLV("LOMIX RIN12 PGA Bypass Volume", WM8990_OUTPUT_MIXER3,
	WM8990_LR12LOVOL_SHIFT, WM8990_LR12LOVOL_MASK, 1, out_mix_tlv),
SOC_SINGLE_TLV("LOMIX LIN12 PGA Bypass Volume", WM8990_OUTPUT_MIXER3,
	WM8990_LL12LOVOL_SHIFT, WM8990_LL12LOVOL_MASK, 1, out_mix_tlv),
SOC_SINGLE_TLV("LOMIX RIN3 Bypass Volume", WM8990_OUTPUT_MIXER5,
	WM8990_LRI3LOVOL_SHIFT, WM8990_LRI3LOVOL_MASK, 1, out_mix_tlv),
SOC_SINGLE_TLV("LOMIX AINRMUX Bypass Volume", WM8990_OUTPUT_MIXER5,
	WM8990_LRBLOVOL_SHIFT, WM8990_LRBLOVOL_MASK, 1, out_mix_tlv),
SOC_SINGLE_TLV("LOMIX AINLMUX Bypass Volume", WM8990_OUTPUT_MIXER5,
	WM8990_LRBLOVOL_SHIFT, WM8990_LRBLOVOL_MASK, 1, out_mix_tlv),

/* ROMIX */
SOC_SINGLE_TLV("ROMIX RIN3 Bypass Volume", WM8990_OUTPUT_MIXER4,
	WM8990_RRI3ROVOL_SHIFT, WM8990_RRI3ROVOL_MASK, 1, out_mix_tlv),
SOC_SINGLE_TLV("ROMIX LIN12 PGA Bypass Volume", WM8990_OUTPUT_MIXER4,
	WM8990_RL12ROVOL_SHIFT, WM8990_RL12ROVOL_MASK, 1, out_mix_tlv),
SOC_SINGLE_TLV("ROMIX RIN12 PGA Bypass Volume", WM8990_OUTPUT_MIXER4,
	WM8990_RR12ROVOL_SHIFT, WM8990_RR12ROVOL_MASK, 1, out_mix_tlv),
SOC_SINGLE_TLV("ROMIX LIN3 Bypass Volume", WM8990_OUTPUT_MIXER6,
	WM8990_RLI3ROVOL_SHIFT, WM8990_RLI3ROVOL_MASK, 1, out_mix_tlv),
SOC_SINGLE_TLV("ROMIX AINLMUX Bypass Volume", WM8990_OUTPUT_MIXER6,
	WM8990_RLBROVOL_SHIFT, WM8990_RLBROVOL_MASK, 1, out_mix_tlv),
SOC_SINGLE_TLV("ROMIX AINRMUX Bypass Volume", WM8990_OUTPUT_MIXER6,
	WM8990_RRBROVOL_SHIFT, WM8990_RRBROVOL_MASK, 1, out_mix_tlv),

/* LOUT */
SOC_WM899X_OUTPGA_SINGLE_R_TLV("LOUT Volume", WM8990_LEFT_OUTPUT_VOLUME,
	WM8990_LOUTVOL_SHIFT, WM8990_LOUTVOL_MASK, 0, out_pga_tlv),
SOC_SINGLE("LOUT ZC", WM8990_LEFT_OUTPUT_VOLUME, WM8990_LOZC_BIT, 1, 0),

/* ROUT */
SOC_WM899X_OUTPGA_SINGLE_R_TLV("ROUT Volume", WM8990_RIGHT_OUTPUT_VOLUME,
	WM8990_ROUTVOL_SHIFT, WM8990_ROUTVOL_MASK, 0, out_pga_tlv),
SOC_SINGLE("ROUT ZC", WM8990_RIGHT_OUTPUT_VOLUME, WM8990_ROZC_BIT, 1, 0),

/* LOPGA */
SOC_WM899X_OUTPGA_SINGLE_R_TLV("LOPGA Volume", WM8990_LEFT_OPGA_VOLUME,
	WM8990_LOPGAVOL_SHIFT, WM8990_LOPGAVOL_MASK, 0, out_pga_tlv),
SOC_SINGLE("LOPGA ZC Switch", WM8990_LEFT_OPGA_VOLUME,
	WM8990_LOPGAZC_BIT, 1, 0),

/* ROPGA */
SOC_WM899X_OUTPGA_SINGLE_R_TLV("ROPGA Volume", WM8990_RIGHT_OPGA_VOLUME,
	WM8990_ROPGAVOL_SHIFT, WM8990_ROPGAVOL_MASK, 0, out_pga_tlv),
SOC_SINGLE("ROPGA ZC Switch", WM8990_RIGHT_OPGA_VOLUME,
	WM8990_ROPGAZC_BIT, 1, 0),

SOC_SINGLE("LON Mute Switch", WM8990_LINE_OUTPUTS_VOLUME,
	WM8990_LONMUTE_BIT, 1, 0),
SOC_SINGLE("LOP Mute Switch", WM8990_LINE_OUTPUTS_VOLUME,
	WM8990_LOPMUTE_BIT, 1, 0),
SOC_SINGLE("LOP Attenuation Switch", WM8990_LINE_OUTPUTS_VOLUME,
	WM8990_LOATTN_BIT, 1, 0),
SOC_SINGLE("RON Mute Switch", WM8990_LINE_OUTPUTS_VOLUME,
	WM8990_RONMUTE_BIT, 1, 0),
SOC_SINGLE("ROP Mute Switch", WM8990_LINE_OUTPUTS_VOLUME,
	WM8990_ROPMUTE_BIT, 1, 0),
SOC_SINGLE("ROP Attenuation Switch", WM8990_LINE_OUTPUTS_VOLUME,
	WM8990_ROATTN_BIT, 1, 0),

SOC_SINGLE("OUT3 Mute Switch", WM8990_OUT3_4_VOLUME,
	WM8990_OUT3MUTE_BIT, 1, 0),
SOC_SINGLE("OUT3 Attenuation Switch", WM8990_OUT3_4_VOLUME,
	WM8990_OUT3ATTN_BIT, 1, 0),

SOC_SINGLE("OUT4 Mute Switch", WM8990_OUT3_4_VOLUME,
	WM8990_OUT4MUTE_BIT, 1, 0),
SOC_SINGLE("OUT4 Attenuation Switch", WM8990_OUT3_4_VOLUME,
	WM8990_OUT4ATTN_BIT, 1, 0),

SOC_SINGLE("Speaker Mode Switch", WM8990_CLASSD1,
	WM8990_CDMODE_BIT, 1, 0),

SOC_SINGLE("Speaker Output Attenuation Volume", WM8990_SPEAKER_VOLUME,
	WM8990_SPKATTN_SHIFT, WM8990_SPKATTN_MASK, 0),
SOC_SINGLE("Speaker DC Boost Volume", WM8990_CLASSD3,
	WM8990_DCGAIN_SHIFT, WM8990_DCGAIN_MASK, 0),
SOC_SINGLE("Speaker AC Boost Volume", WM8990_CLASSD3,
	WM8990_ACGAIN_SHIFT, WM8990_ACGAIN_MASK, 0),
SOC_SINGLE_TLV("Speaker Volume", WM8990_CLASSD4,
	WM8990_SPKVOL_SHIFT, WM8990_SPKVOL_MASK, 0, out_pga_tlv),
SOC_SINGLE("Speaker ZC Switch", WM8990_CLASSD4,
	WM8990_SPKZC_SHIFT, WM8990_SPKZC_MASK, 0),

SOC_WM899X_OUTPGA_SINGLE_R_TLV("Left DAC Digital Volume",
	WM8990_LEFT_DAC_DIGITAL_VOLUME,
	WM8990_DACL_VOL_SHIFT,
	WM8990_DACL_VOL_MASK,
	0,
	out_dac_tlv),

SOC_WM899X_OUTPGA_SINGLE_R_TLV("Right DAC Digital Volume",
	WM8990_RIGHT_DAC_DIGITAL_VOLUME,
	WM8990_DACR_VOL_SHIFT,
	WM8990_DACR_VOL_MASK,
	0,
	out_dac_tlv),

SOC_ENUM("Left Digital Sidetone", wm8990_left_digital_sidetone_enum),
SOC_ENUM("Right Digital Sidetone", wm8990_right_digital_sidetone_enum),

SOC_SINGLE_TLV("Left Digital Sidetone Volume", WM8990_DIGITAL_SIDE_TONE,
	WM8990_ADCL_DAC_SVOL_SHIFT, WM8990_ADCL_DAC_SVOL_MASK, 0,
	out_sidetone_tlv),
SOC_SINGLE_TLV("Right Digital Sidetone Volume", WM8990_DIGITAL_SIDE_TONE,
	WM8990_ADCR_DAC_SVOL_SHIFT, WM8990_ADCR_DAC_SVOL_MASK, 0,
	out_sidetone_tlv),

SOC_SINGLE("ADC Digital High Pass Filter Switch", WM8990_ADC_CTRL,
	WM8990_ADC_HPF_ENA_BIT, 1, 0),

SOC_ENUM("ADC HPF Mode", wm8990_right_adcmode_enum),

SOC_WM899X_OUTPGA_SINGLE_R_TLV("Left ADC Digital Volume",
	WM8990_LEFT_ADC_DIGITAL_VOLUME,
	WM8990_ADCL_VOL_SHIFT,
	WM8990_ADCL_VOL_MASK,
	0,
	in_adc_tlv),

SOC_WM899X_OUTPGA_SINGLE_R_TLV("Right ADC Digital Volume",
	WM8990_RIGHT_ADC_DIGITAL_VOLUME,
	WM8990_ADCR_VOL_SHIFT,
	WM8990_ADCR_VOL_MASK,
	0,
	in_adc_tlv),

SOC_WM899X_OUTPGA_SINGLE_R_TLV("LIN12 Volume",
	WM8990_LEFT_LINE_INPUT_1_2_VOLUME,
	WM8990_LIN12VOL_SHIFT,
	WM8990_LIN12VOL_MASK,
	0,
	in_pga_tlv),

SOC_SINGLE("LIN12 ZC Switch", WM8990_LEFT_LINE_INPUT_1_2_VOLUME,
	WM8990_LI12ZC_BIT, 1, 0),

SOC_SINGLE("LIN12 Mute Switch", WM8990_LEFT_LINE_INPUT_1_2_VOLUME,
	WM8990_LI12MUTE_BIT, 1, 0),

SOC_WM899X_OUTPGA_SINGLE_R_TLV("LIN34 Volume",
	WM8990_LEFT_LINE_INPUT_3_4_VOLUME,
	WM8990_LIN34VOL_SHIFT,
	WM8990_LIN34VOL_MASK,
	0,
	in_pga_tlv),

SOC_SINGLE("LIN34 ZC Switch", WM8990_LEFT_LINE_INPUT_3_4_VOLUME,
	WM8990_LI34ZC_BIT, 1, 0),

SOC_SINGLE("LIN34 Mute Switch", WM8990_LEFT_LINE_INPUT_3_4_VOLUME,
	WM8990_LI34MUTE_BIT, 1, 0),

SOC_WM899X_OUTPGA_SINGLE_R_TLV("RIN12 Volume",
	WM8990_RIGHT_LINE_INPUT_1_2_VOLUME,
	WM8990_RIN12VOL_SHIFT,
	WM8990_RIN12VOL_MASK,
	0,
	in_pga_tlv),

SOC_SINGLE("RIN12 ZC Switch", WM8990_RIGHT_LINE_INPUT_1_2_VOLUME,
	WM8990_RI12ZC_BIT, 1, 0),

SOC_SINGLE("RIN12 Mute Switch", WM8990_RIGHT_LINE_INPUT_1_2_VOLUME,
	WM8990_RI12MUTE_BIT, 1, 0),

SOC_WM899X_OUTPGA_SINGLE_R_TLV("RIN34 Volume",
	WM8990_RIGHT_LINE_INPUT_3_4_VOLUME,
	WM8990_RIN34VOL_SHIFT,
	WM8990_RIN34VOL_MASK,
	0,
	in_pga_tlv),

SOC_SINGLE("RIN34 ZC Switch", WM8990_RIGHT_LINE_INPUT_3_4_VOLUME,
	WM8990_RI34ZC_BIT, 1, 0),

SOC_SINGLE("RIN34 Mute Switch", WM8990_RIGHT_LINE_INPUT_3_4_VOLUME,
	WM8990_RI34MUTE_BIT, 1, 0),

};

/*
 * _DAPM_ Controls
 */

static int outmixer_event(struct snd_soc_dapm_widget *w,
	struct snd_kcontrol *kcontrol, int event)
{
	u32 reg_shift = kcontrol->private_value & 0xfff;
	int ret = 0;
	u16 reg;

	switch (reg_shift) {
	case WM8990_SPEAKER_MIXER | (WM8990_LDSPK_BIT << 8) :
		reg = snd_soc_read(w->codec, WM8990_OUTPUT_MIXER1);
		if (reg & WM8990_LDLO) {
			printk(KERN_WARNING
			"Cannot set as Output Mixer 1 LDLO Set\n");
			ret = -1;
		}
		break;
	case WM8990_SPEAKER_MIXER | (WM8990_RDSPK_BIT << 8):
		reg = snd_soc_read(w->codec, WM8990_OUTPUT_MIXER2);
		if (reg & WM8990_RDRO) {
			printk(KERN_WARNING
			"Cannot set as Output Mixer 2 RDRO Set\n");
			ret = -1;
		}
		break;
	case WM8990_OUTPUT_MIXER1 | (WM8990_LDLO_BIT << 8):
		reg = snd_soc_read(w->codec, WM8990_SPEAKER_MIXER);
		if (reg & WM8990_LDSPK) {
			printk(KERN_WARNING
			"Cannot set as Speaker Mixer LDSPK Set\n");
			ret = -1;
		}
		break;
	case WM8990_OUTPUT_MIXER2 | (WM8990_RDRO_BIT << 8):
		reg = snd_soc_read(w->codec, WM8990_SPEAKER_MIXER);
		if (reg & WM8990_RDSPK) {
			printk(KERN_WARNING
			"Cannot set as Speaker Mixer RDSPK Set\n");
			ret = -1;
		}
		break;
	}

	return ret;
}

/* INMIX dB values */
static const unsigned int in_mix_tlv[] = {
	TLV_DB_RANGE_HEAD(1),
	0, 7, TLV_DB_SCALE_ITEM(-1200, 600, 0),
};

/* Left In PGA Connections */
static const struct snd_kcontrol_new wm8990_dapm_lin12_pga_controls[] = {
SOC_DAPM_SINGLE("LIN1 Switch", WM8990_INPUT_MIXER2, WM8990_LMN1_BIT, 1, 0),
SOC_DAPM_SINGLE("LIN2 Switch", WM8990_INPUT_MIXER2, WM8990_LMP2_BIT, 1, 0),
};

static const struct snd_kcontrol_new wm8990_dapm_lin34_pga_controls[] = {
SOC_DAPM_SINGLE("LIN3 Switch", WM8990_INPUT_MIXER2, WM8990_LMN3_BIT, 1, 0),
SOC_DAPM_SINGLE("LIN4 Switch", WM8990_INPUT_MIXER2, WM8990_LMP4_BIT, 1, 0),
};

/* Right In PGA Connections */
static const struct snd_kcontrol_new wm8990_dapm_rin12_pga_controls[] = {
SOC_DAPM_SINGLE("RIN1 Switch", WM8990_INPUT_MIXER2, WM8990_RMN1_BIT, 1, 0),
SOC_DAPM_SINGLE("RIN2 Switch", WM8990_INPUT_MIXER2, WM8990_RMP2_BIT, 1, 0),
};

static const struct snd_kcontrol_new wm8990_dapm_rin34_pga_controls[] = {
SOC_DAPM_SINGLE("RIN3 Switch", WM8990_INPUT_MIXER2, WM8990_RMN3_BIT, 1, 0),
SOC_DAPM_SINGLE("RIN4 Switch", WM8990_INPUT_MIXER2, WM8990_RMP4_BIT, 1, 0),
};

/* INMIXL */
static const struct snd_kcontrol_new wm8990_dapm_inmixl_controls[] = {
SOC_DAPM_SINGLE_TLV("Record Left Volume", WM8990_INPUT_MIXER3,
	WM8990_LDBVOL_SHIFT, WM8990_LDBVOL_MASK, 0, in_mix_tlv),
SOC_DAPM_SINGLE_TLV("LIN2 Volume", WM8990_INPUT_MIXER5, WM8990_LI2BVOL_SHIFT,
	7, 0, in_mix_tlv),
SOC_DAPM_SINGLE("LINPGA12 Switch", WM8990_INPUT_MIXER3, WM8990_L12MNB_BIT,
	1, 0),
SOC_DAPM_SINGLE("LINPGA34 Switch", WM8990_INPUT_MIXER3, WM8990_L34MNB_BIT,
	1, 0),
};

/* INMIXR */
static const struct snd_kcontrol_new wm8990_dapm_inmixr_controls[] = {
SOC_DAPM_SINGLE_TLV("Record Right Volume", WM8990_INPUT_MIXER4,
	WM8990_RDBVOL_SHIFT, WM8990_RDBVOL_MASK, 0, in_mix_tlv),
SOC_DAPM_SINGLE_TLV("RIN2 Volume", WM8990_INPUT_MIXER6, WM8990_RI2BVOL_SHIFT,
	7, 0, in_mix_tlv),
SOC_DAPM_SINGLE("RINPGA12 Switch", WM8990_INPUT_MIXER3, WM8990_L12MNB_BIT,
	1, 0),
SOC_DAPM_SINGLE("RINPGA34 Switch", WM8990_INPUT_MIXER3, WM8990_L34MNB_BIT,
	1, 0),
};

/* AINLMUX */
static const char *wm8990_ainlmux[] =
	{"INMIXL Mix", "RXVOICE Mix", "DIFFINL Mix"};

static const struct soc_enum wm8990_ainlmux_enum =
SOC_ENUM_SINGLE(WM8990_INPUT_MIXER1, WM8990_AINLMODE_SHIFT,
	ARRAY_SIZE(wm8990_ainlmux), wm8990_ainlmux);

static const struct snd_kcontrol_new wm8990_dapm_ainlmux_controls =
SOC_DAPM_ENUM("Route", wm8990_ainlmux_enum);

/* DIFFINL */

/* AINRMUX */
static const char *wm8990_ainrmux[] =
	{"INMIXR Mix", "RXVOICE Mix", "DIFFINR Mix"};

static const struct soc_enum wm8990_ainrmux_enum =
SOC_ENUM_SINGLE(WM8990_INPUT_MIXER1, WM8990_AINRMODE_SHIFT,
	ARRAY_SIZE(wm8990_ainrmux), wm8990_ainrmux);

static const struct snd_kcontrol_new wm8990_dapm_ainrmux_controls =
SOC_DAPM_ENUM("Route", wm8990_ainrmux_enum);

/* RXVOICE */
static const struct snd_kcontrol_new wm8990_dapm_rxvoice_controls[] = {
SOC_DAPM_SINGLE_TLV("LIN4/RXN", WM8990_INPUT_MIXER5, WM8990_LR4BVOL_SHIFT,
			WM8990_LR4BVOL_MASK, 0, in_mix_tlv),
SOC_DAPM_SINGLE_TLV("RIN4/RXP", WM8990_INPUT_MIXER6, WM8990_RL4BVOL_SHIFT,
			WM8990_RL4BVOL_MASK, 0, in_mix_tlv),
};

/* LOMIX */
static const struct snd_kcontrol_new wm8990_dapm_lomix_controls[] = {
SOC_DAPM_SINGLE("LOMIX Right ADC Bypass Switch", WM8990_OUTPUT_MIXER1,
	WM8990_LRBLO_BIT, 1, 0),
SOC_DAPM_SINGLE("LOMIX Left ADC Bypass Switch", WM8990_OUTPUT_MIXER1,
	WM8990_LLBLO_BIT, 1, 0),
SOC_DAPM_SINGLE("LOMIX RIN3 Bypass Switch", WM8990_OUTPUT_MIXER1,
	WM8990_LRI3LO_BIT, 1, 0),
SOC_DAPM_SINGLE("LOMIX LIN3 Bypass Switch", WM8990_OUTPUT_MIXER1,
	WM8990_LLI3LO_BIT, 1, 0),
SOC_DAPM_SINGLE("LOMIX RIN12 PGA Bypass Switch", WM8990_OUTPUT_MIXER1,
	WM8990_LR12LO_BIT, 1, 0),
SOC_DAPM_SINGLE("LOMIX LIN12 PGA Bypass Switch", WM8990_OUTPUT_MIXER1,
	WM8990_LL12LO_BIT, 1, 0),
SOC_DAPM_SINGLE("LOMIX Left DAC Switch", WM8990_OUTPUT_MIXER1,
	WM8990_LDLO_BIT, 1, 0),
};

/* ROMIX */
static const struct snd_kcontrol_new wm8990_dapm_romix_controls[] = {
SOC_DAPM_SINGLE("ROMIX Left ADC Bypass Switch", WM8990_OUTPUT_MIXER2,
	WM8990_RLBRO_BIT, 1, 0),
SOC_DAPM_SINGLE("ROMIX Right ADC Bypass Switch", WM8990_OUTPUT_MIXER2,
	WM8990_RRBRO_BIT, 1, 0),
SOC_DAPM_SINGLE("ROMIX LIN3 Bypass Switch", WM8990_OUTPUT_MIXER2,
	WM8990_RLI3RO_BIT, 1, 0),
SOC_DAPM_SINGLE("ROMIX RIN3 Bypass Switch", WM8990_OUTPUT_MIXER2,
	WM8990_RRI3RO_BIT, 1, 0),
SOC_DAPM_SINGLE("ROMIX LIN12 PGA Bypass Switch", WM8990_OUTPUT_MIXER2,
	WM8990_RL12RO_BIT, 1, 0),
SOC_DAPM_SINGLE("ROMIX RIN12 PGA Bypass Switch", WM8990_OUTPUT_MIXER2,
	WM8990_RR12RO_BIT, 1, 0),
SOC_DAPM_SINGLE("ROMIX Right DAC Switch", WM8990_OUTPUT_MIXER2,
	WM8990_RDRO_BIT, 1, 0),
};

/* LONMIX */
static const struct snd_kcontrol_new wm8990_dapm_lonmix_controls[] = {
SOC_DAPM_SINGLE("LONMIX Left Mixer PGA Switch", WM8990_LINE_MIXER1,
	WM8990_LLOPGALON_BIT, 1, 0),
SOC_DAPM_SINGLE("LONMIX Right Mixer PGA Switch", WM8990_LINE_MIXER1,
	WM8990_LROPGALON_BIT, 1, 0),
SOC_DAPM_SINGLE("LONMIX Inverted LOP Switch", WM8990_LINE_MIXER1,
	WM8990_LOPLON_BIT, 1, 0),
};

/* LOPMIX */
static const struct snd_kcontrol_new wm8990_dapm_lopmix_controls[] = {
SOC_DAPM_SINGLE("LOPMIX Right Mic Bypass Switch", WM8990_LINE_MIXER1,
	WM8990_LR12LOP_BIT, 1, 0),
SOC_DAPM_SINGLE("LOPMIX Left Mic Bypass Switch", WM8990_LINE_MIXER1,
	WM8990_LL12LOP_BIT, 1, 0),
SOC_DAPM_SINGLE("LOPMIX Left Mixer PGA Switch", WM8990_LINE_MIXER1,
	WM8990_LLOPGALOP_BIT, 1, 0),
};

/* RONMIX */
static const struct snd_kcontrol_new wm8990_dapm_ronmix_controls[] = {
SOC_DAPM_SINGLE("RONMIX Right Mixer PGA Switch", WM8990_LINE_MIXER2,
	WM8990_RROPGARON_BIT, 1, 0),
SOC_DAPM_SINGLE("RONMIX Left Mixer PGA Switch", WM8990_LINE_MIXER2,
	WM8990_RLOPGARON_BIT, 1, 0),
SOC_DAPM_SINGLE("RONMIX Inverted ROP Switch", WM8990_LINE_MIXER2,
	WM8990_ROPRON_BIT, 1, 0),
};

/* ROPMIX */
static const struct snd_kcontrol_new wm8990_dapm_ropmix_controls[] = {
SOC_DAPM_SINGLE("ROPMIX Left Mic Bypass Switch", WM8990_LINE_MIXER2,
	WM8990_RL12ROP_BIT, 1, 0),
SOC_DAPM_SINGLE("ROPMIX Right Mic Bypass Switch", WM8990_LINE_MIXER2,
	WM8990_RR12ROP_BIT, 1, 0),
SOC_DAPM_SINGLE("ROPMIX Right Mixer PGA Switch", WM8990_LINE_MIXER2,
	WM8990_RROPGAROP_BIT, 1, 0),
};

/* OUT3MIX */
static const struct snd_kcontrol_new wm8990_dapm_out3mix_controls[] = {
SOC_DAPM_SINGLE("OUT3MIX LIN4/RXP Bypass Switch", WM8990_OUT3_4_MIXER,
	WM8990_LI4O3_BIT, 1, 0),
SOC_DAPM_SINGLE("OUT3MIX Left Out PGA Switch", WM8990_OUT3_4_MIXER,
	WM8990_LPGAO3_BIT, 1, 0),
};

/* OUT4MIX */
static const struct snd_kcontrol_new wm8990_dapm_out4mix_controls[] = {
SOC_DAPM_SINGLE("OUT4MIX Right Out PGA Switch", WM8990_OUT3_4_MIXER,
	WM8990_RPGAO4_BIT, 1, 0),
SOC_DAPM_SINGLE("OUT4MIX RIN4/RXP Bypass Switch", WM8990_OUT3_4_MIXER,
	WM8990_RI4O4_BIT, 1, 0),
};

/* SPKMIX */
static const struct snd_kcontrol_new wm8990_dapm_spkmix_controls[] = {
SOC_DAPM_SINGLE("SPKMIX LIN2 Bypass Switch", WM8990_SPEAKER_MIXER,
	WM8990_LI2SPK_BIT, 1, 0),
SOC_DAPM_SINGLE("SPKMIX LADC Bypass Switch", WM8990_SPEAKER_MIXER,
	WM8990_LB2SPK_BIT, 1, 0),
SOC_DAPM_SINGLE("SPKMIX Left Mixer PGA Switch", WM8990_SPEAKER_MIXER,
	WM8990_LOPGASPK_BIT, 1, 0),
SOC_DAPM_SINGLE("SPKMIX Left DAC Switch", WM8990_SPEAKER_MIXER,
	WM8990_LDSPK_BIT, 1, 0),
SOC_DAPM_SINGLE("SPKMIX Right DAC Switch", WM8990_SPEAKER_MIXER,
	WM8990_RDSPK_BIT, 1, 0),
SOC_DAPM_SINGLE("SPKMIX Right Mixer PGA Switch", WM8990_SPEAKER_MIXER,
	WM8990_ROPGASPK_BIT, 1, 0),
SOC_DAPM_SINGLE("SPKMIX RADC Bypass Switch", WM8990_SPEAKER_MIXER,
	WM8990_RL12ROP_BIT, 1, 0),
SOC_DAPM_SINGLE("SPKMIX RIN2 Bypass Switch", WM8990_SPEAKER_MIXER,
	WM8990_RI2SPK_BIT, 1, 0),
};

static const struct snd_soc_dapm_widget wm8990_dapm_widgets[] = {
/* Input Side */
/* Input Lines */
SND_SOC_DAPM_INPUT("LIN1"),
SND_SOC_DAPM_INPUT("LIN2"),
SND_SOC_DAPM_INPUT("LIN3"),
SND_SOC_DAPM_INPUT("LIN4/RXN"),
SND_SOC_DAPM_INPUT("RIN3"),
SND_SOC_DAPM_INPUT("RIN4/RXP"),
SND_SOC_DAPM_INPUT("RIN1"),
SND_SOC_DAPM_INPUT("RIN2"),
SND_SOC_DAPM_INPUT("Internal ADC Source"),

SND_SOC_DAPM_SUPPLY("INL", WM8990_POWER_MANAGEMENT_2, WM8990_AINL_ENA_BIT, 0,
		    NULL, 0),
SND_SOC_DAPM_SUPPLY("INR", WM8990_POWER_MANAGEMENT_2, WM8990_AINR_ENA_BIT, 0,
		    NULL, 0),

/* DACs */
SND_SOC_DAPM_ADC("Left ADC", "Left Capture", WM8990_POWER_MANAGEMENT_2,
	WM8990_ADCL_ENA_BIT, 0),
SND_SOC_DAPM_ADC("Right ADC", "Right Capture", WM8990_POWER_MANAGEMENT_2,
	WM8990_ADCR_ENA_BIT, 0),

/* Input PGAs */
SND_SOC_DAPM_MIXER("LIN12 PGA", WM8990_POWER_MANAGEMENT_2, WM8990_LIN12_ENA_BIT,
	0, &wm8990_dapm_lin12_pga_controls[0],
	ARRAY_SIZE(wm8990_dapm_lin12_pga_controls)),
SND_SOC_DAPM_MIXER("LIN34 PGA", WM8990_POWER_MANAGEMENT_2, WM8990_LIN34_ENA_BIT,
	0, &wm8990_dapm_lin34_pga_controls[0],
	ARRAY_SIZE(wm8990_dapm_lin34_pga_controls)),
SND_SOC_DAPM_MIXER("RIN12 PGA", WM8990_POWER_MANAGEMENT_2, WM8990_RIN12_ENA_BIT,
	0, &wm8990_dapm_rin12_pga_controls[0],
	ARRAY_SIZE(wm8990_dapm_rin12_pga_controls)),
SND_SOC_DAPM_MIXER("RIN34 PGA", WM8990_POWER_MANAGEMENT_2, WM8990_RIN34_ENA_BIT,
	0, &wm8990_dapm_rin34_pga_controls[0],
	ARRAY_SIZE(wm8990_dapm_rin34_pga_controls)),

/* INMIXL */
SND_SOC_DAPM_MIXER("INMIXL", SND_SOC_NOPM, 0, 0,
	&wm8990_dapm_inmixl_controls[0],
	ARRAY_SIZE(wm8990_dapm_inmixl_controls)),

/* AINLMUX */
SND_SOC_DAPM_MUX("AINLMUX", SND_SOC_NOPM, 0, 0, &wm8990_dapm_ainlmux_controls),

/* INMIXR */
SND_SOC_DAPM_MIXER("INMIXR", SND_SOC_NOPM, 0, 0,
	&wm8990_dapm_inmixr_controls[0],
	ARRAY_SIZE(wm8990_dapm_inmixr_controls)),

/* AINRMUX */
SND_SOC_DAPM_MUX("AINRMUX", SND_SOC_NOPM, 0, 0, &wm8990_dapm_ainrmux_controls),

/* Output Side */
/* DACs */
SND_SOC_DAPM_DAC("Left DAC", "Left Playback", WM8990_POWER_MANAGEMENT_3,
	WM8990_DACL_ENA_BIT, 0),
SND_SOC_DAPM_DAC("Right DAC", "Right Playback", WM8990_POWER_MANAGEMENT_3,
	WM8990_DACR_ENA_BIT, 0),

/* LOMIX */
SND_SOC_DAPM_MIXER_E("LOMIX", WM8990_POWER_MANAGEMENT_3, WM8990_LOMIX_ENA_BIT,
	0, &wm8990_dapm_lomix_controls[0],
	ARRAY_SIZE(wm8990_dapm_lomix_controls),
	outmixer_event, SND_SOC_DAPM_PRE_REG),

/* LONMIX */
SND_SOC_DAPM_MIXER("LONMIX", WM8990_POWER_MANAGEMENT_3, WM8990_LON_ENA_BIT, 0,
	&wm8990_dapm_lonmix_controls[0],
	ARRAY_SIZE(wm8990_dapm_lonmix_controls)),

/* LOPMIX */
SND_SOC_DAPM_MIXER("LOPMIX", WM8990_POWER_MANAGEMENT_3, WM8990_LOP_ENA_BIT, 0,
	&wm8990_dapm_lopmix_controls[0],
	ARRAY_SIZE(wm8990_dapm_lopmix_controls)),

/* OUT3MIX */
SND_SOC_DAPM_MIXER("OUT3MIX", WM8990_POWER_MANAGEMENT_1, WM8990_OUT3_ENA_BIT, 0,
	&wm8990_dapm_out3mix_controls[0],
	ARRAY_SIZE(wm8990_dapm_out3mix_controls)),

/* SPKMIX */
SND_SOC_DAPM_MIXER_E("SPKMIX", WM8990_POWER_MANAGEMENT_1, WM8990_SPK_ENA_BIT, 0,
	&wm8990_dapm_spkmix_controls[0],
	ARRAY_SIZE(wm8990_dapm_spkmix_controls), outmixer_event,
	SND_SOC_DAPM_PRE_REG),

/* OUT4MIX */
SND_SOC_DAPM_MIXER("OUT4MIX", WM8990_POWER_MANAGEMENT_1, WM8990_OUT4_ENA_BIT, 0,
	&wm8990_dapm_out4mix_controls[0],
	ARRAY_SIZE(wm8990_dapm_out4mix_controls)),

/* ROPMIX */
SND_SOC_DAPM_MIXER("ROPMIX", WM8990_POWER_MANAGEMENT_3, WM8990_ROP_ENA_BIT, 0,
	&wm8990_dapm_ropmix_controls[0],
	ARRAY_SIZE(wm8990_dapm_ropmix_controls)),

/* RONMIX */
SND_SOC_DAPM_MIXER("RONMIX", WM8990_POWER_MANAGEMENT_3, WM8990_RON_ENA_BIT, 0,
	&wm8990_dapm_ronmix_controls[0],
	ARRAY_SIZE(wm8990_dapm_ronmix_controls)),

/* ROMIX */
SND_SOC_DAPM_MIXER_E("ROMIX", WM8990_POWER_MANAGEMENT_3, WM8990_ROMIX_ENA_BIT,
	0, &wm8990_dapm_romix_controls[0],
	ARRAY_SIZE(wm8990_dapm_romix_controls),
	outmixer_event, SND_SOC_DAPM_PRE_REG),

/* LOUT PGA */
SND_SOC_DAPM_PGA("LOUT PGA", WM8990_POWER_MANAGEMENT_1, WM8990_LOUT_ENA_BIT, 0,
	NULL, 0),

/* ROUT PGA */
SND_SOC_DAPM_PGA("ROUT PGA", WM8990_POWER_MANAGEMENT_1, WM8990_ROUT_ENA_BIT, 0,
	NULL, 0),

/* LOPGA */
SND_SOC_DAPM_PGA("LOPGA", WM8990_POWER_MANAGEMENT_3, WM8990_LOPGA_ENA_BIT, 0,
	NULL, 0),

/* ROPGA */
SND_SOC_DAPM_PGA("ROPGA", WM8990_POWER_MANAGEMENT_3, WM8990_ROPGA_ENA_BIT, 0,
	NULL, 0),

/* MICBIAS */
SND_SOC_DAPM_SUPPLY("MICBIAS", WM8990_POWER_MANAGEMENT_1,
		    WM8990_MICBIAS_ENA_BIT, 0, NULL, 0),

SND_SOC_DAPM_OUTPUT("LON"),
SND_SOC_DAPM_OUTPUT("LOP"),
SND_SOC_DAPM_OUTPUT("OUT3"),
SND_SOC_DAPM_OUTPUT("LOUT"),
SND_SOC_DAPM_OUTPUT("SPKN"),
SND_SOC_DAPM_OUTPUT("SPKP"),
SND_SOC_DAPM_OUTPUT("ROUT"),
SND_SOC_DAPM_OUTPUT("OUT4"),
SND_SOC_DAPM_OUTPUT("ROP"),
SND_SOC_DAPM_OUTPUT("RON"),

SND_SOC_DAPM_OUTPUT("Internal DAC Sink"),
};

static const struct snd_soc_dapm_route wm8990_dapm_routes[] = {
	/* Make DACs turn on when playing even if not mixed into any outputs */
	{"Internal DAC Sink", NULL, "Left DAC"},
	{"Internal DAC Sink", NULL, "Right DAC"},

	/* Make ADCs turn on when recording even if not mixed from any inputs */
	{"Left ADC", NULL, "Internal ADC Source"},
	{"Right ADC", NULL, "Internal ADC Source"},

	{"AINLMUX", NULL, "INL"},
	{"INMIXL", NULL, "INL"},
	{"AINRMUX", NULL, "INR"},
	{"INMIXR", NULL, "INR"},

	/* Input Side */
	/* LIN12 PGA */
	{"LIN12 PGA", "LIN1 Switch", "LIN1"},
	{"LIN12 PGA", "LIN2 Switch", "LIN2"},
	/* LIN34 PGA */
	{"LIN34 PGA", "LIN3 Switch", "LIN3"},
	{"LIN34 PGA", "LIN4 Switch", "LIN4/RXN"},
	/* INMIXL */
	{"INMIXL", "Record Left Volume", "LOMIX"},
	{"INMIXL", "LIN2 Volume", "LIN2"},
	{"INMIXL", "LINPGA12 Switch", "LIN12 PGA"},
	{"INMIXL", "LINPGA34 Switch", "LIN34 PGA"},
	/* AINLMUX */
	{"AINLMUX", "INMIXL Mix", "INMIXL"},
	{"AINLMUX", "DIFFINL Mix", "LIN12 PGA"},
	{"AINLMUX", "DIFFINL Mix", "LIN34 PGA"},
	{"AINLMUX", "RXVOICE Mix", "LIN4/RXN"},
	{"AINLMUX", "RXVOICE Mix", "RIN4/RXP"},
	/* ADC */
	{"Left ADC", NULL, "AINLMUX"},

	/* RIN12 PGA */
	{"RIN12 PGA", "RIN1 Switch", "RIN1"},
	{"RIN12 PGA", "RIN2 Switch", "RIN2"},
	/* RIN34 PGA */
	{"RIN34 PGA", "RIN3 Switch", "RIN3"},
	{"RIN34 PGA", "RIN4 Switch", "RIN4/RXP"},
	/* INMIXL */
	{"INMIXR", "Record Right Volume", "ROMIX"},
	{"INMIXR", "RIN2 Volume", "RIN2"},
	{"INMIXR", "RINPGA12 Switch", "RIN12 PGA"},
	{"INMIXR", "RINPGA34 Switch", "RIN34 PGA"},
	/* AINRMUX */
	{"AINRMUX", "INMIXR Mix", "INMIXR"},
	{"AINRMUX", "DIFFINR Mix", "RIN12 PGA"},
	{"AINRMUX", "DIFFINR Mix", "RIN34 PGA"},
	{"AINRMUX", "RXVOICE Mix", "LIN4/RXN"},
	{"AINRMUX", "RXVOICE Mix", "RIN4/RXP"},
	/* ADC */
	{"Right ADC", NULL, "AINRMUX"},

	/* LOMIX */
	{"LOMIX", "LOMIX RIN3 Bypass Switch", "RIN3"},
	{"LOMIX", "LOMIX LIN3 Bypass Switch", "LIN3"},
	{"LOMIX", "LOMIX LIN12 PGA Bypass Switch", "LIN12 PGA"},
	{"LOMIX", "LOMIX RIN12 PGA Bypass Switch", "RIN12 PGA"},
	{"LOMIX", "LOMIX Right ADC Bypass Switch", "AINRMUX"},
	{"LOMIX", "LOMIX Left ADC Bypass Switch", "AINLMUX"},
	{"LOMIX", "LOMIX Left DAC Switch", "Left DAC"},

	/* ROMIX */
	{"ROMIX", "ROMIX RIN3 Bypass Switch", "RIN3"},
	{"ROMIX", "ROMIX LIN3 Bypass Switch", "LIN3"},
	{"ROMIX", "ROMIX LIN12 PGA Bypass Switch", "LIN12 PGA"},
	{"ROMIX", "ROMIX RIN12 PGA Bypass Switch", "RIN12 PGA"},
	{"ROMIX", "ROMIX Right ADC Bypass Switch", "AINRMUX"},
	{"ROMIX", "ROMIX Left ADC Bypass Switch", "AINLMUX"},
	{"ROMIX", "ROMIX Right DAC Switch", "Right DAC"},

	/* SPKMIX */
	{"SPKMIX", "SPKMIX LIN2 Bypass Switch", "LIN2"},
	{"SPKMIX", "SPKMIX RIN2 Bypass Switch", "RIN2"},
	{"SPKMIX", "SPKMIX LADC Bypass Switch", "AINLMUX"},
	{"SPKMIX", "SPKMIX RADC Bypass Switch", "AINRMUX"},
	{"SPKMIX", "SPKMIX Left Mixer PGA Switch", "LOPGA"},
	{"SPKMIX", "SPKMIX Right Mixer PGA Switch", "ROPGA"},
	{"SPKMIX", "SPKMIX Right DAC Switch", "Right DAC"},
	{"SPKMIX", "SPKMIX Left DAC Switch", "Left DAC"},

	/* LONMIX */
	{"LONMIX", "LONMIX Left Mixer PGA Switch", "LOPGA"},
	{"LONMIX", "LONMIX Right Mixer PGA Switch", "ROPGA"},
	{"LONMIX", "LONMIX Inverted LOP Switch", "LOPMIX"},

	/* LOPMIX */
	{"LOPMIX", "LOPMIX Right Mic Bypass Switch", "RIN12 PGA"},
	{"LOPMIX", "LOPMIX Left Mic Bypass Switch", "LIN12 PGA"},
	{"LOPMIX", "LOPMIX Left Mixer PGA Switch", "LOPGA"},

	/* OUT3MIX */
	{"OUT3MIX", "OUT3MIX LIN4/RXP Bypass Switch", "LIN4/RXN"},
	{"OUT3MIX", "OUT3MIX Left Out PGA Switch", "LOPGA"},

	/* OUT4MIX */
	{"OUT4MIX", "OUT4MIX Right Out PGA Switch", "ROPGA"},
	{"OUT4MIX", "OUT4MIX RIN4/RXP Bypass Switch", "RIN4/RXP"},

	/* RONMIX */
	{"RONMIX", "RONMIX Right Mixer PGA Switch", "ROPGA"},
	{"RONMIX", "RONMIX Left Mixer PGA Switch", "LOPGA"},
	{"RONMIX", "RONMIX Inverted ROP Switch", "ROPMIX"},

	/* ROPMIX */
	{"ROPMIX", "ROPMIX Left Mic Bypass Switch", "LIN12 PGA"},
	{"ROPMIX", "ROPMIX Right Mic Bypass Switch", "RIN12 PGA"},
	{"ROPMIX", "ROPMIX Right Mixer PGA Switch", "ROPGA"},

	/* Out Mixer PGAs */
	{"LOPGA", NULL, "LOMIX"},
	{"ROPGA", NULL, "ROMIX"},

	{"LOUT PGA", NULL, "LOMIX"},
	{"ROUT PGA", NULL, "ROMIX"},

	/* Output Pins */
	{"LON", NULL, "LONMIX"},
	{"LOP", NULL, "LOPMIX"},
	{"OUT3", NULL, "OUT3MIX"},
	{"LOUT", NULL, "LOUT PGA"},
	{"SPKN", NULL, "SPKMIX"},
	{"ROUT", NULL, "ROUT PGA"},
	{"OUT4", NULL, "OUT4MIX"},
	{"ROP", NULL, "ROPMIX"},
	{"RON", NULL, "RONMIX"},
};

/* PLL divisors */
struct _pll_div {
	u32 div2;
	u32 n;
	u32 k;
};

/* The size in bits of the pll divide multiplied by 10
 * to allow rounding later */
#define FIXED_PLL_SIZE ((1 << 16) * 10)

static void pll_factors(struct _pll_div *pll_div, unsigned int target,
	unsigned int source)
{
	u64 Kpart;
	unsigned int K, Ndiv, Nmod;


	Ndiv = target / source;
	if (Ndiv < 6) {
		source >>= 1;
		pll_div->div2 = 1;
		Ndiv = target / source;
	} else
		pll_div->div2 = 0;

	if ((Ndiv < 6) || (Ndiv > 12))
		printk(KERN_WARNING
		"WM8990 N value outwith recommended range! N = %u\n", Ndiv);

	pll_div->n = Ndiv;
	Nmod = target % source;
	Kpart = FIXED_PLL_SIZE * (long long)Nmod;

	do_div(Kpart, source);

	K = Kpart & 0xFFFFFFFF;

	/* Check if we need to round */
	if ((K % 10) >= 5)
		K += 5;

	/* Move down to proper range now rounding is done */
	K /= 10;

	pll_div->k = K;
}

static int wm8990_set_dai_pll(struct snd_soc_dai *codec_dai, int pll_id,
		int source, unsigned int freq_in, unsigned int freq_out)
{
	struct snd_soc_codec *codec = codec_dai->codec;
	struct _pll_div pll_div;

	if (freq_in && freq_out) {
		pll_factors(&pll_div, freq_out * 4, freq_in);

		/* Turn on PLL */
		snd_soc_update_bits(codec, WM8990_POWER_MANAGEMENT_2,
				    WM8990_PLL_ENA, WM8990_PLL_ENA);

		/* sysclk comes from PLL */
		snd_soc_update_bits(codec, WM8990_CLOCKING_2,
				    WM8990_SYSCLK_SRC, WM8990_SYSCLK_SRC);

		/* set up N , fractional mode and pre-divisor if necessary */
		snd_soc_write(codec, WM8990_PLL1, pll_div.n | WM8990_SDM |
			(pll_div.div2?WM8990_PRESCALE:0));
		snd_soc_write(codec, WM8990_PLL2, (u8)(pll_div.k>>8));
		snd_soc_write(codec, WM8990_PLL3, (u8)(pll_div.k & 0xFF));
	} else {
		/* Turn off PLL */
		snd_soc_update_bits(codec, WM8990_POWER_MANAGEMENT_2,
				    WM8990_PLL_ENA, 0);
	}
	return 0;
}

/*
 * Clock after PLL and dividers
 */
static int wm8990_set_dai_sysclk(struct snd_soc_dai *codec_dai,
		int clk_id, unsigned int freq, int dir)
{
	struct snd_soc_codec *codec = codec_dai->codec;
	struct wm8990_priv *wm8990 = snd_soc_codec_get_drvdata(codec);

	wm8990->sysclk = freq;
	return 0;
}

/*
 * Set's ADC and Voice DAC format.
 */
static int wm8990_set_dai_fmt(struct snd_soc_dai *codec_dai,
		unsigned int fmt)
{
	struct snd_soc_codec *codec = codec_dai->codec;
	u16 audio1, audio3;

	audio1 = snd_soc_read(codec, WM8990_AUDIO_INTERFACE_1);
	audio3 = snd_soc_read(codec, WM8990_AUDIO_INTERFACE_3);

	/* set master/slave audio interface */
	switch (fmt & SND_SOC_DAIFMT_MASTER_MASK) {
	case SND_SOC_DAIFMT_CBS_CFS:
		audio3 &= ~WM8990_AIF_MSTR1;
		break;
	case SND_SOC_DAIFMT_CBM_CFM:
		audio3 |= WM8990_AIF_MSTR1;
		break;
	default:
		return -EINVAL;
	}

	audio1 &= ~WM8990_AIF_FMT_MASK;

	/* interface format */
	switch (fmt & SND_SOC_DAIFMT_FORMAT_MASK) {
	case SND_SOC_DAIFMT_I2S:
		audio1 |= WM8990_AIF_TMF_I2S;
		audio1 &= ~WM8990_AIF_LRCLK_INV;
		break;
	case SND_SOC_DAIFMT_RIGHT_J:
		audio1 |= WM8990_AIF_TMF_RIGHTJ;
		audio1 &= ~WM8990_AIF_LRCLK_INV;
		break;
	case SND_SOC_DAIFMT_LEFT_J:
		audio1 |= WM8990_AIF_TMF_LEFTJ;
		audio1 &= ~WM8990_AIF_LRCLK_INV;
		break;
	case SND_SOC_DAIFMT_DSP_A:
		audio1 |= WM8990_AIF_TMF_DSP;
		audio1 &= ~WM8990_AIF_LRCLK_INV;
		break;
	case SND_SOC_DAIFMT_DSP_B:
		audio1 |= WM8990_AIF_TMF_DSP | WM8990_AIF_LRCLK_INV;
		break;
	default:
		return -EINVAL;
	}

	snd_soc_write(codec, WM8990_AUDIO_INTERFACE_1, audio1);
	snd_soc_write(codec, WM8990_AUDIO_INTERFACE_3, audio3);
	return 0;
}

static int wm8990_set_dai_clkdiv(struct snd_soc_dai *codec_dai,
		int div_id, int div)
{
	struct snd_soc_codec *codec = codec_dai->codec;

	switch (div_id) {
	case WM8990_MCLK_DIV:
		snd_soc_update_bits(codec, WM8990_CLOCKING_2,
				    WM8990_MCLK_DIV_MASK, div);
		break;
	case WM8990_DACCLK_DIV:
		snd_soc_update_bits(codec, WM8990_CLOCKING_2,
				    WM8990_DAC_CLKDIV_MASK, div);
		break;
	case WM8990_ADCCLK_DIV:
		snd_soc_update_bits(codec, WM8990_CLOCKING_2,
				    WM8990_ADC_CLKDIV_MASK, div);
		break;
	case WM8990_BCLK_DIV:
		snd_soc_update_bits(codec, WM8990_CLOCKING_1,
				    WM8990_BCLK_DIV_MASK, div);
		break;
	default:
		return -EINVAL;
	}

	return 0;
}

/*
 * Set PCM DAI bit size and sample rate.
 */
static int wm8990_hw_params(struct snd_pcm_substream *substream,
			    struct snd_pcm_hw_params *params,
			    struct snd_soc_dai *dai)
{
	struct snd_soc_codec *codec = dai->codec;
	u16 audio1 = snd_soc_read(codec, WM8990_AUDIO_INTERFACE_1);

	audio1 &= ~WM8990_AIF_WL_MASK;
	/* bit size */
	switch (params_format(params)) {
	case SNDRV_PCM_FORMAT_S16_LE:
		break;
	case SNDRV_PCM_FORMAT_S20_3LE:
		audio1 |= WM8990_AIF_WL_20BITS;
		break;
	case SNDRV_PCM_FORMAT_S24_LE:
		audio1 |= WM8990_AIF_WL_24BITS;
		break;
	case SNDRV_PCM_FORMAT_S32_LE:
		audio1 |= WM8990_AIF_WL_32BITS;
		break;
	}

	snd_soc_write(codec, WM8990_AUDIO_INTERFACE_1, audio1);
	return 0;
}

static int wm8990_mute(struct snd_soc_dai *dai, int mute)
{
	struct snd_soc_codec *codec = dai->codec;
	u16 val;

	val  = snd_soc_read(codec, WM8990_DAC_CTRL) & ~WM8990_DAC_MUTE;

	if (mute)
		snd_soc_write(codec, WM8990_DAC_CTRL, val | WM8990_DAC_MUTE);
	else
		snd_soc_write(codec, WM8990_DAC_CTRL, val);

	return 0;
}

static int wm8990_set_bias_level(struct snd_soc_codec *codec,
	enum snd_soc_bias_level level)
{
	struct wm8990_priv *wm8990 = snd_soc_codec_get_drvdata(codec);
	int ret;

	switch (level) {
	case SND_SOC_BIAS_ON:
		break;

	case SND_SOC_BIAS_PREPARE:
		/* VMID=2*50k */
		snd_soc_update_bits(codec, WM8990_POWER_MANAGEMENT_1,
				    WM8990_VMID_MODE_MASK, 0x2);
		break;

	case SND_SOC_BIAS_STANDBY:
		if (codec->dapm.bias_level == SND_SOC_BIAS_OFF) {
			ret = regcache_sync(wm8990->regmap);
			if (ret < 0) {
				dev_err(codec->dev, "Failed to sync cache: %d\n", ret);
				return ret;
			}

			/* Enable all output discharge bits */
			snd_soc_write(codec, WM8990_ANTIPOP1, WM8990_DIS_LLINE |
				WM8990_DIS_RLINE | WM8990_DIS_OUT3 |
				WM8990_DIS_OUT4 | WM8990_DIS_LOUT |
				WM8990_DIS_ROUT);

			/* Enable POBCTRL, SOFT_ST, VMIDTOG and BUFDCOPEN */
			snd_soc_write(codec, WM8990_ANTIPOP2, WM8990_SOFTST |
				     WM8990_BUFDCOPEN | WM8990_POBCTRL |
				     WM8990_VMIDTOG);

			/* Delay to allow output caps to discharge */
			msleep(300);

			/* Disable VMIDTOG */
			snd_soc_write(codec, WM8990_ANTIPOP2, WM8990_SOFTST |
				     WM8990_BUFDCOPEN | WM8990_POBCTRL);

			/* disable all output discharge bits */
			snd_soc_write(codec, WM8990_ANTIPOP1, 0);

			/* Enable outputs */
			snd_soc_write(codec, WM8990_POWER_MANAGEMENT_1, 0x1b00);

			msleep(50);

			/* Enable VMID at 2x50k */
			snd_soc_write(codec, WM8990_POWER_MANAGEMENT_1, 0x1f02);

			msleep(100);

			/* Enable VREF */
			snd_soc_write(codec, WM8990_POWER_MANAGEMENT_1, 0x1f03);

			msleep(600);

			/* Enable BUFIOEN */
			snd_soc_write(codec, WM8990_ANTIPOP2, WM8990_SOFTST |
				     WM8990_BUFDCOPEN | WM8990_POBCTRL |
				     WM8990_BUFIOEN);

			/* Disable outputs */
			snd_soc_write(codec, WM8990_POWER_MANAGEMENT_1, 0x3);

			/* disable POBCTRL, SOFT_ST and BUFDCOPEN */
			snd_soc_write(codec, WM8990_ANTIPOP2, WM8990_BUFIOEN);

			/* Enable workaround for ADC clocking issue. */
			snd_soc_write(codec, WM8990_EXT_ACCESS_ENA, 0x2);
			snd_soc_write(codec, WM8990_EXT_CTL1, 0xa003);
			snd_soc_write(codec, WM8990_EXT_ACCESS_ENA, 0);
		}

		/* VMID=2*250k */
		snd_soc_update_bits(codec, WM8990_POWER_MANAGEMENT_1,
				    WM8990_VMID_MODE_MASK, 0x4);
		break;

	case SND_SOC_BIAS_OFF:
		/* Enable POBCTRL and SOFT_ST */
		snd_soc_write(codec, WM8990_ANTIPOP2, WM8990_SOFTST |
			WM8990_POBCTRL | WM8990_BUFIOEN);

		/* Enable POBCTRL, SOFT_ST and BUFDCOPEN */
		snd_soc_write(codec, WM8990_ANTIPOP2, WM8990_SOFTST |
			WM8990_BUFDCOPEN | WM8990_POBCTRL |
			WM8990_BUFIOEN);

		/* mute DAC */
		snd_soc_update_bits(codec, WM8990_DAC_CTRL,
				    WM8990_DAC_MUTE, WM8990_DAC_MUTE);

		/* Enable any disabled outputs */
		snd_soc_write(codec, WM8990_POWER_MANAGEMENT_1, 0x1f03);

		/* Disable VMID */
		snd_soc_write(codec, WM8990_POWER_MANAGEMENT_1, 0x1f01);

		msleep(300);

		/* Enable all output discharge bits */
		snd_soc_write(codec, WM8990_ANTIPOP1, WM8990_DIS_LLINE |
			WM8990_DIS_RLINE | WM8990_DIS_OUT3 |
			WM8990_DIS_OUT4 | WM8990_DIS_LOUT |
			WM8990_DIS_ROUT);

		/* Disable VREF */
		snd_soc_write(codec, WM8990_POWER_MANAGEMENT_1, 0x0);

		/* disable POBCTRL, SOFT_ST and BUFDCOPEN */
		snd_soc_write(codec, WM8990_ANTIPOP2, 0x0);

<<<<<<< HEAD
		codec->cache_sync = 1;
=======
		regcache_mark_dirty(wm8990->regmap);
>>>>>>> 2aff4c9c
		break;
	}

	codec->dapm.bias_level = level;
	return 0;
}

#define WM8990_RATES (SNDRV_PCM_RATE_8000 | SNDRV_PCM_RATE_11025 |\
	SNDRV_PCM_RATE_16000 | SNDRV_PCM_RATE_22050 | SNDRV_PCM_RATE_44100 | \
	SNDRV_PCM_RATE_48000)

#define WM8990_FORMATS (SNDRV_PCM_FMTBIT_S16_LE | SNDRV_PCM_FMTBIT_S20_3LE |\
	SNDRV_PCM_FMTBIT_S24_LE | SNDRV_PCM_FMTBIT_S32_LE)

/*
 * The WM8990 supports 2 different and mutually exclusive DAI
 * configurations.
 *
 * 1. ADC/DAC on Primary Interface
 * 2. ADC on Primary Interface/DAC on secondary
 */
static const struct snd_soc_dai_ops wm8990_dai_ops = {
	.hw_params	= wm8990_hw_params,
	.digital_mute	= wm8990_mute,
	.set_fmt	= wm8990_set_dai_fmt,
	.set_clkdiv	= wm8990_set_dai_clkdiv,
	.set_pll	= wm8990_set_dai_pll,
	.set_sysclk	= wm8990_set_dai_sysclk,
};

static struct snd_soc_dai_driver wm8990_dai = {
/* ADC/DAC on primary */
	.name = "wm8990-hifi",
	.playback = {
		.stream_name = "Playback",
		.channels_min = 1,
		.channels_max = 2,
		.rates = WM8990_RATES,
		.formats = WM8990_FORMATS,},
	.capture = {
		.stream_name = "Capture",
		.channels_min = 1,
		.channels_max = 2,
		.rates = WM8990_RATES,
		.formats = WM8990_FORMATS,},
	.ops = &wm8990_dai_ops,
};

static int wm8990_suspend(struct snd_soc_codec *codec)
{
	wm8990_set_bias_level(codec, SND_SOC_BIAS_OFF);
	return 0;
}

static int wm8990_resume(struct snd_soc_codec *codec)
{
	wm8990_set_bias_level(codec, SND_SOC_BIAS_STANDBY);
	return 0;
}

/*
 * initialise the WM8990 driver
 * register the mixer and dsp interfaces with the kernel
 */
static int wm8990_probe(struct snd_soc_codec *codec)
{
	int ret;

	ret = snd_soc_codec_set_cache_io(codec, 8, 16, SND_SOC_REGMAP);
	if (ret < 0) {
		printk(KERN_ERR "wm8990: failed to set cache I/O: %d\n", ret);
		return ret;
	}

	wm8990_reset(codec);

	/* charge output caps */
	wm8990_set_bias_level(codec, SND_SOC_BIAS_STANDBY);

	snd_soc_update_bits(codec, WM8990_AUDIO_INTERFACE_4,
			    WM8990_ALRCGPIO1, WM8990_ALRCGPIO1);

	snd_soc_update_bits(codec, WM8990_GPIO1_GPIO2,
			    WM8990_GPIO1_SEL_MASK, 1);

	snd_soc_update_bits(codec, WM8990_POWER_MANAGEMENT_2,
			    WM8990_OPCLK_ENA, WM8990_OPCLK_ENA);

	snd_soc_write(codec, WM8990_LEFT_OUTPUT_VOLUME, 0x50 | (1<<8));
	snd_soc_write(codec, WM8990_RIGHT_OUTPUT_VOLUME, 0x50 | (1<<8));

	return 0;
}

/* power down chip */
static int wm8990_remove(struct snd_soc_codec *codec)
{
	wm8990_set_bias_level(codec, SND_SOC_BIAS_OFF);
	return 0;
}

static struct snd_soc_codec_driver soc_codec_dev_wm8990 = {
	.probe =	wm8990_probe,
	.remove =	wm8990_remove,
	.suspend =	wm8990_suspend,
	.resume =	wm8990_resume,
	.set_bias_level = wm8990_set_bias_level,
	.controls =	wm8990_snd_controls,
	.num_controls = ARRAY_SIZE(wm8990_snd_controls),
	.dapm_widgets = wm8990_dapm_widgets,
	.num_dapm_widgets = ARRAY_SIZE(wm8990_dapm_widgets),
	.dapm_routes =	wm8990_dapm_routes,
	.num_dapm_routes = ARRAY_SIZE(wm8990_dapm_routes),
};

static const struct regmap_config wm8990_regmap = {
	.reg_bits = 8,
	.val_bits = 16,

	.max_register = WM8990_PLL3,
	.volatile_reg = wm8990_volatile_register,
	.reg_defaults = wm8990_reg_defaults,
	.num_reg_defaults = ARRAY_SIZE(wm8990_reg_defaults),
	.cache_type = REGCACHE_RBTREE,
};

static int wm8990_i2c_probe(struct i2c_client *i2c,
			    const struct i2c_device_id *id)
{
	struct wm8990_priv *wm8990;
	int ret;

	wm8990 = devm_kzalloc(&i2c->dev, sizeof(struct wm8990_priv),
			      GFP_KERNEL);
	if (wm8990 == NULL)
		return -ENOMEM;

	i2c_set_clientdata(i2c, wm8990);

	ret = snd_soc_register_codec(&i2c->dev,
			&soc_codec_dev_wm8990, &wm8990_dai, 1);

	return ret;
}

static int wm8990_i2c_remove(struct i2c_client *client)
{
	snd_soc_unregister_codec(&client->dev);

	return 0;
}

static const struct i2c_device_id wm8990_i2c_id[] = {
	{ "wm8990", 0 },
	{ }
};
MODULE_DEVICE_TABLE(i2c, wm8990_i2c_id);

static struct i2c_driver wm8990_i2c_driver = {
	.driver = {
		.name = "wm8990",
		.owner = THIS_MODULE,
	},
	.probe =    wm8990_i2c_probe,
	.remove =   wm8990_i2c_remove,
	.id_table = wm8990_i2c_id,
};

module_i2c_driver(wm8990_i2c_driver);

MODULE_DESCRIPTION("ASoC WM8990 driver");
MODULE_AUTHOR("Liam Girdwood");
MODULE_LICENSE("GPL");<|MERGE_RESOLUTION|>--- conflicted
+++ resolved
@@ -1225,11 +1225,7 @@
 		/* disable POBCTRL, SOFT_ST and BUFDCOPEN */
 		snd_soc_write(codec, WM8990_ANTIPOP2, 0x0);
 
-<<<<<<< HEAD
-		codec->cache_sync = 1;
-=======
 		regcache_mark_dirty(wm8990->regmap);
->>>>>>> 2aff4c9c
 		break;
 	}
 
